--- conflicted
+++ resolved
@@ -145,7 +145,7 @@
         }
         self.state.write_component(self.entity, comp::Jumping);
     }
-    /// Start to roll locally, animation will be synced
+    /// Start to roll
     #[allow(dead_code)]
     pub fn roll(&mut self) {
         if self.client_state != ClientState::Character {
@@ -154,10 +154,7 @@
         self.state
             .write_component(self.entity, comp::Rolling::start());
         self.postbox.send_message(ClientMsg::Roll);
-<<<<<<< HEAD
-=======
-
->>>>>>> c3bc2916
+
     }
     /// Start to glide locally, animation will be synced
     #[allow(dead_code)]
