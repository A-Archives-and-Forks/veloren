--- conflicted
+++ resolved
@@ -55,28 +55,6 @@
         // let mut server_emitter = server_bus.emitter();
         // let mut _local_emitter = local_bus.emitter();
 
-<<<<<<< HEAD
-        // // Attacks
-        // for (entity, uid, pos, ori, _, stat) in (
-        //     &entities,
-        //     &uids,
-        //     &positions,
-        //     &orientations,
-        //     &controllers,
-        //     &stats,
-        // )
-        //     .join()
-        // {
-        //     let recover_duration = if let Some(Item {
-        //         kind: ItemKind::Tool { kind, .. },
-        //         ..
-        //     }) = stat.equipment.main
-        //     {
-        //         kind.attack_recover_duration()
-        //     } else {
-        //         Duration::from_secs(1)
-        //     };
-=======
         // Attacks
         for (entity, uid, pos, ori, scale_maybe, _, attacker_stats) in (
             &entities,
@@ -98,7 +76,6 @@
             } else {
                 Duration::from_secs(1)
             };
->>>>>>> 8d2c6967
 
         //     let (deal_damage, should_end) = if let Some(Attack { time_left, applied }) =
         //         &mut character_states.get_mut(entity).map(|c| &mut c.action)
@@ -118,98 +95,54 @@
         //         (false, false)
         //     };
 
-<<<<<<< HEAD
-        //     if deal_damage {
-        //         if let Some(Attack { .. }) = &character_states.get(entity).map(|c| c.action) {
-        //             // Go through all other entities
-        //             for (b, uid_b, pos_b, ori_b, character_b, stat_b) in (
-        //                 &entities,
-        //                 &uids,
-        //                 &positions,
-        //                 &orientations,
-        //                 &character_states,
-        //                 &stats,
-        //             )
-        //                 .join()
+        // if deal_damage {
+        //     if let Some(Attack { .. }) = &character_states.get(entity).map(|c| c.action) {
+        //         // Go through all other entities
+        //         for (b, uid_b, pos_b, ori_b, scale_b_maybe, character_b, stats_b, body_b) in (
+        //             &entities,
+        //             &uids,
+        //             &positions,
+        //             &orientations,
+        //             scales.maybe(),
+        //             &character_states,
+        //             &stats,
+        //             &bodies,
+        //         )
+        //             .join()
+        //         {
+        //             // 2D versions
+        //             let pos2 = Vec2::from(pos.0);
+        //             let pos_b2: Vec2<f32> = Vec2::from(pos_b.0);
+        //             let ori2 = Vec2::from(ori.0);
+
+        //             // Scales
+        //             let scale = scale_maybe.map_or(1.0, |s| s.0);
+        //             let scale_b = scale_b_maybe.map_or(1.0, |s| s.0);
+        //             let rad_b = body_b.radius() * scale_b;
+
+        //             // Check if it is a hit
+        //             if entity != b
+        //                 && !stats_b.is_dead
+        //                 // Spherical wedge shaped attack field
+        //                 && pos.0.distance_squared(pos_b.0) < (rad_b + scale * ATTACK_RANGE).powi(2)
+        //                 && ori2.angle_between(pos_b2 - pos2) < ATTACK_ANGLE.to_radians() / 2.0 + (rad_b / pos2.distance(pos_b2)).atan()
         //             {
-        //                 // 2D versions
-        //                 let pos2 = Vec2::from(pos.0);
-        //                 let pos_b2: Vec2<f32> = Vec2::from(pos_b.0);
-        //                 let ori2 = Vec2::from(ori.0);
+        //                 // Weapon gives base damage
+        //                 let mut dmg = if let Some(ItemKind::Tool { power, .. }) =
+        //                     attacker_stats.equipment.main.as_ref().map(|i| &i.kind)
+        //                 {
+        //                     *power as i32
+        //                 } else {
+        //                     1
+        //                 };
 
-        //                 // Check if it is a hit
-        //                 if entity != b
-        //                     && !stat_b.is_dead
-        //                     && pos.0.distance_squared(pos_b.0) < ATTACK_RANGE.powi(2)
-        //                     // TODO: Use size instead of 1.0
-        //                     && ori2.angle_between(pos_b2 - pos2) < (2.0 / pos2.distance(pos_b2)).atan()
+        //                 // Block
+        //                 if character_b.action.is_block()
+        //                     && ori_b.0.angle_between(pos.0 - pos_b.0)
+        //                         < BLOCK_ANGLE.to_radians() / 2.0
         //                 {
-        //                     // Weapon gives base damage
-        //                     let mut dmg = if let Some(ItemKind::Tool { power, .. }) =
-        //                         stat.equipment.main.as_ref().map(|i| &i.kind)
-        //                     {
-        //                         *power as i32
-        //                     } else {
-        //                         1
-        //                     };
-
-        //                     // Block
-        //                     if character_b.action.is_block()
-        //                         && ori_b.0.angle_between(pos.0 - pos_b.0).to_degrees()
-        //                             < BLOCK_ANGLE / 2.0
-        //                     {
-        //                         dmg = (dmg as f32 * (1.0 - BLOCK_EFFICIENCY)) as i32
-        //                     }
-=======
-            if deal_damage {
-                if let Some(Attack { .. }) = &character_states.get(entity).map(|c| c.action) {
-                    // Go through all other entities
-                    for (b, uid_b, pos_b, ori_b, scale_b_maybe, character_b, stats_b, body_b) in (
-                        &entities,
-                        &uids,
-                        &positions,
-                        &orientations,
-                        scales.maybe(),
-                        &character_states,
-                        &stats,
-                        &bodies,
-                    )
-                        .join()
-                    {
-                        // 2D versions
-                        let pos2 = Vec2::from(pos.0);
-                        let pos_b2: Vec2<f32> = Vec2::from(pos_b.0);
-                        let ori2 = Vec2::from(ori.0);
-
-                        // Scales
-                        let scale = scale_maybe.map_or(1.0, |s| s.0);
-                        let scale_b = scale_b_maybe.map_or(1.0, |s| s.0);
-                        let rad_b = body_b.radius() * scale_b;
-
-                        // Check if it is a hit
-                        if entity != b
-                            && !stats_b.is_dead
-                            // Spherical wedge shaped attack field
-                            && pos.0.distance_squared(pos_b.0) < (rad_b + scale * ATTACK_RANGE).powi(2)
-                            && ori2.angle_between(pos_b2 - pos2) < ATTACK_ANGLE.to_radians() / 2.0 + (rad_b / pos2.distance(pos_b2)).atan()
-                        {
-                            // Weapon gives base damage
-                            let mut dmg = if let Some(ItemKind::Tool { power, .. }) =
-                                attacker_stats.equipment.main.as_ref().map(|i| &i.kind)
-                            {
-                                *power as i32
-                            } else {
-                                1
-                            };
-
-                            // Block
-                            if character_b.action.is_block()
-                                && ori_b.0.angle_between(pos.0 - pos_b.0)
-                                    < BLOCK_ANGLE.to_radians() / 2.0
-                            {
-                                dmg = (dmg as f32 * (1.0 - BLOCK_EFFICIENCY)) as i32
-                            }
->>>>>>> 8d2c6967
+        //                     dmg = (dmg as f32 * (1.0 - BLOCK_EFFICIENCY)) as i32
+        //                 }
 
         //                     server_emitter.emit(ServerEvent::Damage {
         //                         uid: *uid_b,
