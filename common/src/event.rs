use crate::{comp, sync::Uid};
<<<<<<< HEAD
=======
use comp::{item::Tool, InventoryUpdateEvent};
>>>>>>> d5c3034b
use parking_lot::Mutex;
use serde::Deserialize;
use specs::Entity as EcsEntity;
use std::{collections::VecDeque, ops::DerefMut};
use vek::*;

pub struct SfxEventItem {
    pub sfx: SfxEvent,
    pub pos: Option<Vec3<f32>>,
    pub vol: Option<f32>,
}

impl SfxEventItem {
    pub fn new(sfx: SfxEvent, pos: Option<Vec3<f32>>, vol: Option<f32>) -> Self {
        Self { sfx, pos, vol }
    }

    pub fn at_player_position(sfx: SfxEvent) -> Self {
        Self {
            sfx,
            pos: None,
            vol: None,
        }
    }
}

#[derive(Copy, Clone, Debug, PartialEq, Deserialize, Hash, Eq)]
pub enum SfxEvent {
    Idle,
    Run,
    Roll,
    Climb,
    Swim,
    GliderOpen,
    Glide,
    GliderClose,
    Jump,
    Fall,
    ExperienceGained,
    LevelUp,
<<<<<<< HEAD
    Wield(comp::item::ToolKind),
    Unwield(comp::item::ToolKind),
=======
    Wield(Tool),
    Unwield(Tool),
    Inventory(InventoryUpdateEvent),
>>>>>>> d5c3034b
}

pub enum LocalEvent {
    Jump(EcsEntity),
    WallLeap {
        entity: EcsEntity,
        wall_dir: Vec3<f32>,
    },
    Boost {
        entity: EcsEntity,
        vel: Vec3<f32>,
    },
}

pub enum ServerEvent {
    Explosion {
        pos: Vec3<f32>,
        radius: f32,
    },
    Damage {
        uid: Uid,
        change: comp::HealthChange,
    },
    Destroy {
        entity: EcsEntity,
        cause: comp::HealthSource,
    },
    InventoryManip(EcsEntity, comp::InventoryManip),
    Respawn(EcsEntity),
    Shoot {
        entity: EcsEntity,
        dir: Vec3<f32>,
        body: comp::Body,
        light: Option<comp::LightEmitter>,
        projectile: comp::Projectile,
        gravity: Option<comp::Gravity>,
    },
    LandOnGround {
        entity: EcsEntity,
        vel: Vec3<f32>,
    },
    Mount(EcsEntity, EcsEntity),
    Unmount(EcsEntity),
    Possess(Uid, Uid),
    CreateCharacter {
        entity: EcsEntity,
        name: String,
        body: comp::Body,
        main: Option<String>,
    },
    ExitIngame {
        entity: EcsEntity,
    },
    CreateNpc {
        pos: comp::Pos,
        stats: comp::Stats,
        body: comp::Body,
        agent: comp::Agent,
        alignment: comp::Alignment,
        scale: comp::Scale,
    },
    CreateWaypoint(Vec3<f32>),
    ClientDisconnect(EcsEntity),
    ChunkRequest(EcsEntity, Vec2<i32>),
    ChatCmd(EcsEntity, String),
}

pub struct EventBus<E> {
    queue: Mutex<VecDeque<E>>,
}

impl<E> Default for EventBus<E> {
    fn default() -> Self {
        Self {
            queue: Mutex::new(VecDeque::new()),
        }
    }
}

impl<E> EventBus<E> {
    pub fn emitter(&self) -> Emitter<E> {
        Emitter {
            bus: self,
            events: VecDeque::new(),
        }
    }

    pub fn emit(&self, event: E) { self.queue.lock().push_front(event); }

    pub fn recv_all(&self) -> impl ExactSizeIterator<Item = E> {
        std::mem::replace(self.queue.lock().deref_mut(), VecDeque::new()).into_iter()
    }
}

pub struct Emitter<'a, E> {
    bus: &'a EventBus<E>,
    events: VecDeque<E>,
}

impl<'a, E> Emitter<'a, E> {
    pub fn emit(&mut self, event: E) { self.events.push_front(event); }

    pub fn append(&mut self, other: &mut VecDeque<E>) { self.events.append(other) }
}

impl<'a, E> Drop for Emitter<'a, E> {
    fn drop(&mut self) { self.bus.queue.lock().append(&mut self.events); }
}<|MERGE_RESOLUTION|>--- conflicted
+++ resolved
@@ -1,8 +1,5 @@
 use crate::{comp, sync::Uid};
-<<<<<<< HEAD
-=======
 use comp::{item::Tool, InventoryUpdateEvent};
->>>>>>> d5c3034b
 use parking_lot::Mutex;
 use serde::Deserialize;
 use specs::Entity as EcsEntity;
@@ -43,14 +40,9 @@
     Fall,
     ExperienceGained,
     LevelUp,
-<<<<<<< HEAD
-    Wield(comp::item::ToolKind),
-    Unwield(comp::item::ToolKind),
-=======
     Wield(Tool),
     Unwield(Tool),
     Inventory(InventoryUpdateEvent),
->>>>>>> d5c3034b
 }
 
 pub enum LocalEvent {
