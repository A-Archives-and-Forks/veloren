use crate::{
    hud::{BarNumbers, CrosshairType, Intro, PressBehavior, ShortcutNumbers, XpBar},
    i18n,
    render::RenderMode,
    ui::ScaleMode,
    window::{GameInput, KeyMouse},
};
use directories::{ProjectDirs, UserDirs};
use glutin::{MouseButton, VirtualKeyCode};
use hashbrown::{HashMap, HashSet};
use serde_derive::{Deserialize, Serialize};
use std::{fs, io::prelude::*, path::PathBuf};
use tracing::warn;

// ControlSetting-like struct used by Serde, to handle not serializing/building
// post-deserializing the inverse_keybindings hashmap
#[derive(Serialize, Deserialize)]
struct ControlSettingsSerde {
    keybindings: HashMap<GameInput, KeyMouse>,
}

impl From<ControlSettings> for ControlSettingsSerde {
    fn from(control_settings: ControlSettings) -> Self {
        let mut user_bindings: HashMap<GameInput, KeyMouse> = HashMap::new();
        // Do a delta between default() ControlSettings and the argument, and let
        // keybindings be only the custom keybindings chosen by the user.
        for (k, v) in control_settings.keybindings {
            if ControlSettings::default_binding(k) != v {
                // Keybinding chosen by the user
                user_bindings.insert(k, v);
            }
        }
        ControlSettingsSerde {
            keybindings: user_bindings,
        }
    }
}

/// `ControlSettings` contains keybindings.
#[derive(Clone, Debug, Serialize, Deserialize)]
#[serde(from = "ControlSettingsSerde", into = "ControlSettingsSerde")]
pub struct ControlSettings {
    pub keybindings: HashMap<GameInput, KeyMouse>,
    pub inverse_keybindings: HashMap<KeyMouse, HashSet<GameInput>>, // used in event loop
}

impl From<ControlSettingsSerde> for ControlSettings {
    fn from(control_serde: ControlSettingsSerde) -> Self {
        let user_keybindings = control_serde.keybindings;
        let mut control_settings = ControlSettings::default();
        for (k, v) in user_keybindings {
            control_settings.modify_binding(k, v);
        }
        control_settings
    }
}

/// Since Macbook trackpads lack middle click, on OS X we default to LShift
/// instead It is an imperfect heuristic, but hopefully it will be a slightly
/// better default, and the two places we default to middle click currently
/// (roll and wall jump) are both situations where you cannot glide (the other
/// default mapping for LShift).
#[cfg(target_os = "macos")]
const MIDDLE_CLICK_KEY: KeyMouse = KeyMouse::Key(VirtualKeyCode::LShift);
#[cfg(not(target_os = "macos"))]
const MIDDLE_CLICK_KEY: KeyMouse = KeyMouse::Mouse(MouseButton::Middle);

impl ControlSettings {
    pub fn get_binding(&self, game_input: GameInput) -> Option<KeyMouse> {
        self.keybindings.get(&game_input).copied()
    }

    pub fn get_associated_game_inputs(&self, key_mouse: &KeyMouse) -> Option<&HashSet<GameInput>> {
        self.inverse_keybindings.get(key_mouse)
    }

    pub fn insert_binding(&mut self, game_input: GameInput, key_mouse: KeyMouse) {
        self.keybindings.insert(game_input, key_mouse);
        self.inverse_keybindings
            .entry(key_mouse)
            .or_default()
            .insert(game_input);
    }

    pub fn modify_binding(&mut self, game_input: GameInput, key_mouse: KeyMouse) {
        // For the KeyMouse->GameInput hashmap, we first need to remove the GameInput
        // from the old binding
        if let Some(old_binding) = self.get_binding(game_input) {
            self.inverse_keybindings
                .entry(old_binding)
                .or_default()
                .remove(&game_input);
        }
        // then we add the GameInput to the proper key
        self.inverse_keybindings
            .entry(key_mouse)
            .or_default()
            .insert(game_input);
        // For the GameInput->KeyMouse hashmap, just overwrite the value
        self.keybindings.insert(game_input, key_mouse);
    }

    pub fn default_binding(game_input: GameInput) -> KeyMouse {
        // If a new GameInput is added, be sure to update ControlSettings::default()
        // too!
        match game_input {
            GameInput::Primary => KeyMouse::Mouse(MouseButton::Left),
            GameInput::Secondary => KeyMouse::Mouse(MouseButton::Right),
            GameInput::ToggleCursor => KeyMouse::Key(VirtualKeyCode::Tab),
            GameInput::Escape => KeyMouse::Key(VirtualKeyCode::Escape),
            GameInput::Enter => KeyMouse::Key(VirtualKeyCode::Return),
            GameInput::Command => KeyMouse::Key(VirtualKeyCode::Slash),
            GameInput::MoveForward => KeyMouse::Key(VirtualKeyCode::W),
            GameInput::MoveLeft => KeyMouse::Key(VirtualKeyCode::A),
            GameInput::MoveBack => KeyMouse::Key(VirtualKeyCode::S),
            GameInput::MoveRight => KeyMouse::Key(VirtualKeyCode::D),
            GameInput::Jump => KeyMouse::Key(VirtualKeyCode::Space),
            GameInput::Sit => KeyMouse::Key(VirtualKeyCode::K),
            GameInput::Dance => KeyMouse::Key(VirtualKeyCode::J),
            GameInput::Glide => KeyMouse::Key(VirtualKeyCode::LShift),
            GameInput::Climb => KeyMouse::Key(VirtualKeyCode::Space),
            GameInput::ClimbDown => KeyMouse::Key(VirtualKeyCode::LControl),
            //GameInput::WallLeap => MIDDLE_CLICK_KEY,
            GameInput::ToggleLantern => KeyMouse::Key(VirtualKeyCode::G),
            GameInput::Mount => KeyMouse::Key(VirtualKeyCode::F),
            GameInput::Map => KeyMouse::Key(VirtualKeyCode::M),
            GameInput::Bag => KeyMouse::Key(VirtualKeyCode::B),
            GameInput::Social => KeyMouse::Key(VirtualKeyCode::O),
            GameInput::Spellbook => KeyMouse::Key(VirtualKeyCode::P),
            GameInput::Settings => KeyMouse::Key(VirtualKeyCode::N),
            GameInput::Help => KeyMouse::Key(VirtualKeyCode::F1),
            GameInput::ToggleInterface => KeyMouse::Key(VirtualKeyCode::F2),
            GameInput::ToggleDebug => KeyMouse::Key(VirtualKeyCode::F3),
            GameInput::Fullscreen => KeyMouse::Key(VirtualKeyCode::F11),
            GameInput::Screenshot => KeyMouse::Key(VirtualKeyCode::F4),
            GameInput::ToggleIngameUi => KeyMouse::Key(VirtualKeyCode::F6),
            GameInput::Roll => MIDDLE_CLICK_KEY,
            GameInput::Respawn => KeyMouse::Key(VirtualKeyCode::Space),
            GameInput::Interact => KeyMouse::Key(VirtualKeyCode::E),
            GameInput::ToggleWield => KeyMouse::Key(VirtualKeyCode::T),
            //GameInput::Charge => KeyMouse::Key(VirtualKeyCode::Key1),
            GameInput::FreeLook => KeyMouse::Key(VirtualKeyCode::L),
            GameInput::AutoWalk => KeyMouse::Key(VirtualKeyCode::Period),
            GameInput::Slot1 => KeyMouse::Key(VirtualKeyCode::Key1),
            GameInput::Slot2 => KeyMouse::Key(VirtualKeyCode::Key2),
            GameInput::Slot3 => KeyMouse::Key(VirtualKeyCode::Key3),
            GameInput::Slot4 => KeyMouse::Key(VirtualKeyCode::Key4),
            GameInput::Slot5 => KeyMouse::Key(VirtualKeyCode::Key5),
            GameInput::Slot6 => KeyMouse::Key(VirtualKeyCode::Key6),
            GameInput::Slot7 => KeyMouse::Key(VirtualKeyCode::Key7),
            GameInput::Slot8 => KeyMouse::Key(VirtualKeyCode::Key8),
            GameInput::Slot9 => KeyMouse::Key(VirtualKeyCode::Key9),
            GameInput::Slot10 => KeyMouse::Key(VirtualKeyCode::Q),
            GameInput::SwapLoadout => KeyMouse::Key(VirtualKeyCode::LAlt),
        }
    }
}
impl Default for ControlSettings {
    fn default() -> Self {
        let mut new_settings = Self {
            keybindings: HashMap::new(),
            inverse_keybindings: HashMap::new(),
        };
        // Sets the initial keybindings for those GameInputs. If a new one is created in
        // future, you'll have to update default_binding, and you should update this vec
        // too.
        let game_inputs = vec![
            GameInput::Primary,
            GameInput::Secondary,
            GameInput::ToggleCursor,
            GameInput::MoveForward,
            GameInput::MoveBack,
            GameInput::MoveLeft,
            GameInput::MoveRight,
            GameInput::Jump,
            GameInput::Sit,
            GameInput::Dance,
            GameInput::Glide,
            GameInput::Climb,
            GameInput::ClimbDown,
            //GameInput::WallLeap,
            GameInput::ToggleLantern,
            GameInput::Mount,
            GameInput::Enter,
            GameInput::Command,
            GameInput::Escape,
            GameInput::Map,
            GameInput::Bag,
            GameInput::Social,
            GameInput::Spellbook,
            GameInput::Settings,
            GameInput::ToggleInterface,
            GameInput::Help,
            GameInput::ToggleDebug,
            GameInput::Fullscreen,
            GameInput::Screenshot,
            GameInput::ToggleIngameUi,
            GameInput::Roll,
            GameInput::Respawn,
            GameInput::Interact,
            GameInput::ToggleWield,
            //GameInput::Charge,
            GameInput::FreeLook,
            GameInput::AutoWalk,
            GameInput::Slot1,
            GameInput::Slot2,
            GameInput::Slot3,
            GameInput::Slot4,
            GameInput::Slot5,
            GameInput::Slot6,
            GameInput::Slot7,
            GameInput::Slot8,
            GameInput::Slot9,
            GameInput::Slot10,
            GameInput::SwapLoadout,
        ];
        for game_input in game_inputs {
            new_settings.insert_binding(game_input, ControlSettings::default_binding(game_input));
        }
        new_settings
    }
}

#[derive(Clone, Debug, Serialize, Deserialize)]
#[serde(default)]
pub struct GamepadSettings {
    pub game_buttons: con_settings::GameButtons,
    pub menu_buttons: con_settings::MenuButtons,
    pub game_axis: con_settings::GameAxis,
    pub menu_axis: con_settings::MenuAxis,
    pub game_analog_buttons: con_settings::GameAnalogButton,
    pub menu_analog_buttons: con_settings::MenuAnalogButton,
    pub pan_sensitivity: u32,
    pub pan_invert_y: bool,
    pub axis_deadzones: HashMap<crate::controller::Axis, f32>,
    pub button_deadzones: HashMap<crate::controller::AnalogButton, f32>,
    pub mouse_emulation_sensitivity: u32,
    pub inverted_axes: Vec<crate::controller::Axis>,
}

impl Default for GamepadSettings {
    fn default() -> Self {
        Self {
            game_buttons: con_settings::GameButtons::default(),
            menu_buttons: con_settings::MenuButtons::default(),
            game_axis: con_settings::GameAxis::default(),
            menu_axis: con_settings::MenuAxis::default(),
            game_analog_buttons: con_settings::GameAnalogButton::default(),
            menu_analog_buttons: con_settings::MenuAnalogButton::default(),
            pan_sensitivity: 10,
            pan_invert_y: false,
            axis_deadzones: HashMap::new(),
            button_deadzones: HashMap::new(),
            mouse_emulation_sensitivity: 12,
            inverted_axes: Vec::new(),
        }
    }
}

pub mod con_settings {
    use crate::controller::*;
    use gilrs::{Axis as GilAxis, Button as GilButton};
    use serde_derive::{Deserialize, Serialize};

    #[derive(Clone, Debug, Serialize, Deserialize)]
    #[serde(default)]
    pub struct GameButtons {
        pub primary: Button,
        pub secondary: Button,
        pub toggle_cursor: Button,
        pub escape: Button,
        pub enter: Button,
        pub command: Button,
        pub move_forward: Button,
        pub move_left: Button,
        pub move_back: Button,
        pub move_right: Button,
        pub jump: Button,
        pub sit: Button,
        pub dance: Button,
        pub glide: Button,
        pub climb: Button,
        pub climb_down: Button,
        //pub wall_leap: Button,
        pub toggle_lantern: Button,
        pub mount: Button,
        pub map: Button,
        pub bag: Button,
        pub quest_log: Button,
        pub character_window: Button,
        pub social: Button,
        pub spellbook: Button,
        pub settings: Button,
        pub help: Button,
        pub toggle_interface: Button,
        pub toggle_debug: Button,
        pub fullscreen: Button,
        pub screenshot: Button,
        pub toggle_ingame_ui: Button,
        pub roll: Button,
        pub respawn: Button,
        pub interact: Button,
        pub toggle_wield: Button,
        pub swap_loadout: Button,
        //pub charge: Button,
    }

    #[derive(Clone, Debug, Serialize, Deserialize)]
    #[serde(default)]
    pub struct MenuButtons {
        pub up: Button,
        pub down: Button,
        pub left: Button,
        pub right: Button,
        pub scroll_up: Button,
        pub scroll_down: Button,
        pub scroll_left: Button,
        pub scroll_right: Button,
        pub home: Button,
        pub end: Button,
        pub apply: Button,
        pub back: Button,
        pub exit: Button,
    }

    #[derive(Clone, Debug, Serialize, Deserialize)]
    #[serde(default)]
    pub struct GameAxis {
        pub movement_x: Axis,
        pub movement_y: Axis,
        pub camera_x: Axis,
        pub camera_y: Axis,
    }

    #[derive(Clone, Debug, Serialize, Deserialize)]
    #[serde(default)]
    pub struct MenuAxis {
        pub move_x: Axis,
        pub move_y: Axis,
        pub scroll_x: Axis,
        pub scroll_y: Axis,
    }

    #[derive(Clone, Debug, Serialize, Deserialize)]
    #[serde(default)]
    pub struct GameAnalogButton {}

    #[derive(Clone, Debug, Serialize, Deserialize)]
    #[serde(default)]
    pub struct MenuAnalogButton {}

    impl Default for GameButtons {
        fn default() -> Self {
            // binding to unknown = getting skipped from processing
            Self {
                primary: Button::Simple(GilButton::RightTrigger2),
                secondary: Button::Simple(GilButton::LeftTrigger2),
                toggle_cursor: Button::Simple(GilButton::Select),
                escape: Button::Simple(GilButton::Mode),
                enter: Button::Simple(GilButton::Unknown),
                command: Button::Simple(GilButton::Unknown),
                move_forward: Button::Simple(GilButton::Unknown),
                move_left: Button::Simple(GilButton::Unknown),
                move_back: Button::Simple(GilButton::Unknown),
                move_right: Button::Simple(GilButton::Unknown),
                jump: Button::Simple(GilButton::South),
                sit: Button::Simple(GilButton::West),
                dance: Button::Simple(GilButton::Unknown),
                glide: Button::Simple(GilButton::LeftTrigger),
                climb: Button::Simple(GilButton::South),
                climb_down: Button::Simple(GilButton::Unknown),
                //wall_leap: Button::Simple(GilButton::Unknown),
                toggle_lantern: Button::Simple(GilButton::East),
                mount: Button::Simple(GilButton::North),
                map: Button::Simple(GilButton::DPadRight),
                bag: Button::Simple(GilButton::DPadDown),
                quest_log: Button::Simple(GilButton::Unknown),
                character_window: Button::Simple(GilButton::Unknown),
                social: Button::Simple(GilButton::Unknown),
                spellbook: Button::Simple(GilButton::Unknown),
                settings: Button::Simple(GilButton::Unknown),
                help: Button::Simple(GilButton::Unknown),
                toggle_interface: Button::Simple(GilButton::Unknown),
                toggle_debug: Button::Simple(GilButton::Unknown),
                fullscreen: Button::Simple(GilButton::Unknown),
                screenshot: Button::Simple(GilButton::DPadUp),
                toggle_ingame_ui: Button::Simple(GilButton::Unknown),
                roll: Button::Simple(GilButton::RightTrigger),
                respawn: Button::Simple(GilButton::RightTrigger2),
                interact: Button::Simple(GilButton::LeftTrigger2),
                toggle_wield: Button::Simple(GilButton::DPadLeft),
                swap_loadout: Button::Simple(GilButton::Unknown),
                //charge: Button::Simple(GilButton::Unknown),
            }
        }
    }

    impl Default for MenuButtons {
        fn default() -> Self {
            Self {
                up: Button::Simple(GilButton::Unknown),
                down: Button::Simple(GilButton::Unknown),
                left: Button::Simple(GilButton::Unknown),
                right: Button::Simple(GilButton::Unknown),
                scroll_up: Button::Simple(GilButton::Unknown),
                scroll_down: Button::Simple(GilButton::Unknown),
                scroll_left: Button::Simple(GilButton::Unknown),
                scroll_right: Button::Simple(GilButton::Unknown),
                home: Button::Simple(GilButton::DPadUp),
                end: Button::Simple(GilButton::DPadDown),
                apply: Button::Simple(GilButton::South),
                back: Button::Simple(GilButton::East),
                exit: Button::Simple(GilButton::Mode),
            }
        }
    }

    impl Default for GameAxis {
        fn default() -> Self {
            Self {
                movement_x: Axis::Simple(GilAxis::LeftStickX),
                movement_y: Axis::Simple(GilAxis::LeftStickY),
                camera_x: Axis::Simple(GilAxis::RightStickX),
                camera_y: Axis::Simple(GilAxis::RightStickY),
            }
        }
    }

    impl Default for MenuAxis {
        fn default() -> Self {
            Self {
                move_x: Axis::Simple(GilAxis::RightStickX),
                move_y: Axis::Simple(GilAxis::RightStickY),
                scroll_x: Axis::Simple(GilAxis::LeftStickX),
                scroll_y: Axis::Simple(GilAxis::LeftStickY),
            }
        }
    }

    impl Default for GameAnalogButton {
        fn default() -> Self { Self {} }
    }

    impl Default for MenuAnalogButton {
        fn default() -> Self { Self {} }
    }
}

/// `GameplaySettings` contains sensitivity and gameplay options.
#[derive(Clone, Debug, Serialize, Deserialize)]
#[serde(default)]
pub struct GameplaySettings {
    pub pan_sensitivity: u32,
    pub zoom_sensitivity: u32,
    pub zoom_inversion: bool,
    pub toggle_debug: bool,
    pub sct: bool,
    pub sct_player_batch: bool,
    pub sct_damage_batch: bool,
    pub speech_bubble_dark_mode: bool,
    pub speech_bubble_icon: bool,
    pub mouse_y_inversion: bool,
    pub smooth_pan_enable: bool,
    pub crosshair_transp: f32,
    pub chat_transp: f32,
    pub chat_character_name: bool,
    pub crosshair_type: CrosshairType,
    pub intro_show: Intro,
    pub xp_bar: XpBar,
    pub shortcut_numbers: ShortcutNumbers,
    pub bar_numbers: BarNumbers,
    pub ui_scale: ScaleMode,
    pub free_look_behavior: PressBehavior,
    pub auto_walk_behavior: PressBehavior,
    pub stop_auto_walk_on_input: bool,
    pub map_zoom: f64,
}

impl Default for GameplaySettings {
    fn default() -> Self {
        Self {
            pan_sensitivity: 100,
            zoom_sensitivity: 100,
            zoom_inversion: false,
            mouse_y_inversion: false,
            smooth_pan_enable: true,
            toggle_debug: false,
            sct: true,
            sct_player_batch: true,
            sct_damage_batch: false,
            speech_bubble_dark_mode: false,
            speech_bubble_icon: true,
            crosshair_transp: 0.6,
            chat_transp: 0.4,
            chat_character_name: true,
            crosshair_type: CrosshairType::Round,
            intro_show: Intro::Show,
            xp_bar: XpBar::Always,
            shortcut_numbers: ShortcutNumbers::On,
            bar_numbers: BarNumbers::Off,
            ui_scale: ScaleMode::RelativeToWindow([1920.0, 1080.0].into()),
            free_look_behavior: PressBehavior::Toggle,
            auto_walk_behavior: PressBehavior::Toggle,
            stop_auto_walk_on_input: true,
            map_zoom: 4.0,
        }
    }
}

/// `NetworkingSettings` stores server and networking settings.
#[derive(Clone, Debug, Serialize, Deserialize)]
#[serde(default)]
pub struct NetworkingSettings {
    pub username: String,
    pub servers: Vec<String>,
    pub default_server: usize,
    pub trusted_auth_servers: HashSet<String>,
}

impl Default for NetworkingSettings {
    fn default() -> Self {
        Self {
            username: "Username".to_string(),
            servers: vec!["server.veloren.net".to_string()],
            default_server: 0,
            trusted_auth_servers: ["https://auth.veloren.net"]
                .iter()
                .map(|s| s.to_string())
                .collect(),
        }
    }
}

/// `Log` stores whether we should create a log file
#[derive(Clone, Debug, Serialize, Deserialize)]
#[serde(default)]
pub struct Log {
    // Whether to create a log file or not.
    // Default is to create one.
    pub log_to_file: bool,
    // The path on which the logs will be stored
    pub logs_path: PathBuf,
}

impl Default for Log {
    #[allow(clippy::or_fun_call)] // TODO: Pending review in #587
    fn default() -> Self {
        let proj_dirs = ProjectDirs::from("net", "veloren", "voxygen")
            .expect("System's $HOME directory path not found!");

        // Chooses a path to store the logs by the following order:
        //  - The VOXYGEN_LOGS environment variable
        //  - The ProjectsDirs data local directory
        // This only selects if there isn't already an entry in the settings file
        let logs_path = std::env::var_os("VOXYGEN_LOGS")
            .map(PathBuf::from)
            .unwrap_or(proj_dirs.data_local_dir().join("logs"));

        Self {
            log_to_file: true,
            logs_path,
        }
    }
}

/// `GraphicsSettings` contains settings related to framerate and in-game
/// visuals.
#[derive(Clone, Debug, Default, Serialize, Deserialize)]
#[serde(default)]
pub struct GraphicsSettings {
    pub view_distance: u32,
    pub sprite_render_distance: u32,
    pub figure_lod_render_distance: u32,
    pub max_fps: u32,
    pub fov: u16,
    pub gamma: f32,
    pub render_mode: RenderMode,
    pub window_size: [u16; 2],
    pub fullscreen: bool,
    pub lod_detail: u32,
}

<<<<<<< HEAD
=======
impl Default for GraphicsSettings {
    fn default() -> Self {
        Self {
            view_distance: 10,
            sprite_render_distance: 150,
            figure_lod_render_distance: 250,
            max_fps: 60,
            fov: 50,
            gamma: 1.0,
            aa_mode: AaMode::Fxaa,
            cloud_mode: CloudMode::Regular,
            fluid_mode: FluidMode::Shiny,
            window_size: [1920, 1080],
            fullscreen: false,
        }
    }
}
>>>>>>> e34d3852
#[derive(Clone, Debug, Serialize, Deserialize)]
pub enum AudioOutput {
    /// Veloren's audio system wont work on some systems,
    /// so you can use this to disable it, and allow the
    /// game to function
    // If this option is disabled, functions in the rodio
    // library MUST NOT be called.
    Off,
    Automatic,
    Device(String),
}

impl AudioOutput {
    pub fn is_enabled(&self) -> bool {
        match self {
            Self::Off => false,
            _ => true,
        }
    }
}
/// `AudioSettings` controls the volume of different audio subsystems and which
/// device is used.
#[derive(Clone, Debug, Serialize, Deserialize)]
#[serde(default)]
pub struct AudioSettings {
    pub master_volume: f32,
    pub music_volume: f32,
    pub sfx_volume: f32,
    pub max_sfx_channels: usize,

    /// Audio Device that Voxygen will use to play audio.
    pub output: AudioOutput,
}

impl Default for AudioSettings {
    fn default() -> Self {
        Self {
            master_volume: 1.0,
            music_volume: 0.4,
            sfx_volume: 0.6,
            max_sfx_channels: 10,
            output: AudioOutput::Automatic,
        }
    }
}

#[derive(Clone, Debug, Serialize, Deserialize)]
#[serde(default)]
pub struct LanguageSettings {
    pub selected_language: String,
}

impl Default for LanguageSettings {
    fn default() -> Self {
        Self {
            selected_language: i18n::REFERENCE_LANG.to_string(),
        }
    }
}

/// `Settings` contains everything that can be configured in the settings.ron
/// file.
#[derive(Clone, Debug, Serialize, Deserialize)]
#[serde(default)]
pub struct Settings {
    pub controls: ControlSettings,
    pub gameplay: GameplaySettings,
    pub networking: NetworkingSettings,
    pub log: Log,
    pub graphics: GraphicsSettings,
    pub audio: AudioSettings,
    pub show_disclaimer: bool,
    pub send_logon_commands: bool,
    // TODO: Remove at a later date, for dev testing
    pub logon_commands: Vec<String>,
    pub language: LanguageSettings,
    pub screenshots_path: PathBuf,
    pub controller: GamepadSettings,
}

impl Default for Settings {
    #[allow(clippy::or_fun_call)] // TODO: Pending review in #587

    fn default() -> Self {
        let user_dirs = UserDirs::new().expect("System's $HOME directory path not found!");

        // Chooses a path to store the screenshots by the following order:
        //  - The VOXYGEN_SCREENSHOT environment variable
        //  - The user's picture directory
        //  - The executable's directory
        // This only selects if there isn't already an entry in the settings file
        let screenshots_path = std::env::var_os("VOXYGEN_SCREENSHOT")
            .map(PathBuf::from)
            .or(user_dirs.picture_dir().map(|dir| dir.join("veloren")))
            .or(std::env::current_exe()
                .ok()
                .and_then(|dir| dir.parent().map(PathBuf::from)))
            .expect("Couldn't choose a place to store the screenshots");

        Settings {
            controls: ControlSettings::default(),
            gameplay: GameplaySettings::default(),
            networking: NetworkingSettings::default(),
            log: Log::default(),
            graphics: GraphicsSettings::default(),
            audio: AudioSettings::default(),
            show_disclaimer: true,
            send_logon_commands: false,
            logon_commands: Vec::new(),
            language: LanguageSettings::default(),
            screenshots_path,
            controller: GamepadSettings::default(),
        }
    }
}

impl Settings {
    pub fn load() -> Self {
        let path = Settings::get_settings_path();

        if let Ok(file) = fs::File::open(&path) {
            match ron::de::from_reader(file) {
                Ok(s) => return s,
                Err(e) => {
                    warn!(?e, "Failed to parse setting file! Fallback to default.");
                    // Rename the corrupted settings file
                    let mut new_path = path.to_owned();
                    new_path.pop();
                    new_path.push("settings.invalid.ron");
                    if let Err(e) = std::fs::rename(path.clone(), new_path.clone()) {
                        warn!(?e, ?path, ?new_path, "Failed to rename settings file.");
                    }
                },
            }
        }
        // This is reached if either:
        // - The file can't be opened (presumably it doesn't exist)
        // - Or there was an error parsing the file
        let default_settings = Self::default();
        default_settings.save_to_file_warn();
        default_settings
    }

    pub fn save_to_file_warn(&self) {
        if let Err(e) = self.save_to_file() {
            warn!(?e, "Failed to save settings");
        }
    }

    pub fn save_to_file(&self) -> std::io::Result<()> {
        let path = Settings::get_settings_path();
        if let Some(dir) = path.parent() {
            fs::create_dir_all(dir)?;
        }
        let mut config_file = fs::File::create(path)?;

        let s: &str = &ron::ser::to_string_pretty(self, ron::ser::PrettyConfig::default()).unwrap();
        config_file.write_all(s.as_bytes()).unwrap();
        Ok(())
    }

    pub fn get_settings_path() -> PathBuf {
        if let Some(path) = std::env::var_os("VOXYGEN_CONFIG") {
            let settings = PathBuf::from(path.clone()).join("settings.ron");
            if settings.exists() || settings.parent().map(|x| x.exists()).unwrap_or(false) {
                return settings;
            }
            warn!(?path, "VOXYGEN_CONFIG points to invalid path.");
        }

        let proj_dirs = ProjectDirs::from("net", "veloren", "voxygen")
            .expect("System's $HOME directory path not found!");
        proj_dirs
            .config_dir()
            .join("settings")
            .with_extension("ron")
    }
}<|MERGE_RESOLUTION|>--- conflicted
+++ resolved
@@ -565,7 +565,7 @@
 
 /// `GraphicsSettings` contains settings related to framerate and in-game
 /// visuals.
-#[derive(Clone, Debug, Default, Serialize, Deserialize)]
+#[derive(Clone, Debug, Serialize, Deserialize)]
 #[serde(default)]
 pub struct GraphicsSettings {
     pub view_distance: u32,
@@ -580,8 +580,6 @@
     pub lod_detail: u32,
 }
 
-<<<<<<< HEAD
-=======
 impl Default for GraphicsSettings {
     fn default() -> Self {
         Self {
@@ -591,15 +589,14 @@
             max_fps: 60,
             fov: 50,
             gamma: 1.0,
-            aa_mode: AaMode::Fxaa,
-            cloud_mode: CloudMode::Regular,
-            fluid_mode: FluidMode::Shiny,
+            render_mode: RenderMode::default(),
             window_size: [1920, 1080],
             fullscreen: false,
-        }
-    }
-}
->>>>>>> e34d3852
+            lod_detail: 300,
+        }
+    }
+}
+
 #[derive(Clone, Debug, Serialize, Deserialize)]
 pub enum AudioOutput {
     /// Veloren's audio system wont work on some systems,
