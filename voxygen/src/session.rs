use crate::{
    audio::sfx::{SfxEvent, SfxEventItem},
    ecs::MyEntity,
    hud::{DebugInfo, Event as HudEvent, Hud, HudInfo, PressBehavior},
    i18n::{i18n_asset_key, VoxygenLocalization},
    key_state::KeyState,
    menu::char_selection::CharSelectionState,
    render::Renderer,
    scene::{camera, Scene, SceneData},
    settings::{AudioOutput, ControlSettings, Settings},
    window::{AnalogGameInput, Event, GameInput},
    Direction, Error, GlobalState, PlayState, PlayStateResult,
};
use client::{self, Client};
use common::{
    assets::{load_expect, load_watched},
    comp,
    comp::{
        ChatMsg, ChatType, InventoryUpdateEvent, Pos, Vel, MAX_MOUNT_RANGE_SQR,
        MAX_PICKUP_RANGE_SQR,
    },
    event::EventBus,
    msg::ClientState,
    outcome::Outcome,
    terrain::{Block, BlockKind},
    util::Dir,
    vol::ReadVol,
};
use specs::{Join, WorldExt};
use std::{cell::RefCell, rc::Rc, time::Duration};
use tracing::{error, info};
use vek::*;

/// The action to perform after a tick
enum TickAction {
    // Continue executing
    Continue,
    // Disconnected (i.e. go to main menu)
    Disconnect,
}

pub struct SessionState {
    scene: Scene,
    client: Rc<RefCell<Client>>,
    hud: Hud,
    key_state: KeyState,
    inputs: comp::ControllerInputs,
    selected_block: Block,
    voxygen_i18n: std::sync::Arc<VoxygenLocalization>,
    walk_forward_dir: Vec2<f32>,
    walk_right_dir: Vec2<f32>,
    freefly_vel: Vec3<f32>,
    free_look: bool,
    auto_walk: bool,
    is_aiming: bool,
    target_entity: Option<specs::Entity>,
    selected_entity: Option<(specs::Entity, std::time::Instant)>,
}

/// Represents an active game session (i.e., the one being played).
impl SessionState {
    /// Create a new `SessionState`.
    pub fn new(global_state: &mut GlobalState, client: Rc<RefCell<Client>>) -> Self {
        // Create a scene for this session. The scene handles visible elements of the
        // game world.
        let mut scene = Scene::new(
            global_state.window.renderer_mut(),
            &*client.borrow(),
            &global_state.settings,
        );
        scene
            .camera_mut()
            .set_fov_deg(global_state.settings.graphics.fov);
        let hud = Hud::new(global_state, &client.borrow());
        let voxygen_i18n = load_expect::<VoxygenLocalization>(&i18n_asset_key(
            &global_state.settings.language.selected_language,
        ));

        let walk_forward_dir = scene.camera().forward_xy();
        let walk_right_dir = scene.camera().right_xy();

        Self {
            scene,
            client,
            key_state: KeyState::default(),
            inputs: comp::ControllerInputs::default(),
            hud,
            selected_block: Block::new(BlockKind::Normal, Rgb::broadcast(255)),
            voxygen_i18n,
            walk_forward_dir,
            walk_right_dir,
            freefly_vel: Vec3::zero(),
            free_look: false,
            auto_walk: false,
            is_aiming: false,
            target_entity: None,
            selected_entity: None,
        }
    }

    fn stop_auto_walk(&mut self) {
        self.auto_walk = false;
        self.hud.auto_walk(false);
        self.key_state.auto_walk = false;
    }

    /// Tick the session (and the client attached to it).
    fn tick(
        &mut self,
        dt: Duration,
        global_state: &mut GlobalState,
        outcomes: &mut Vec<Outcome>,
    ) -> Result<TickAction, Error> {
        self.inputs.tick(dt);

        let mut client = self.client.borrow_mut();
        for event in client.tick(self.inputs.clone(), dt, crate::ecs::sys::add_local_systems)? {
            match event {
                client::Event::Chat(m) => {
                    self.hud.new_message(m);
                },
                client::Event::InventoryUpdated(inv_event) => {
                    let sfx_event = SfxEvent::from(&inv_event);
                    client
                        .state()
                        .ecs()
                        .read_resource::<EventBus<SfxEventItem>>()
                        .emit_now(SfxEventItem::at_player_position(sfx_event));

                    match inv_event {
                        InventoryUpdateEvent::CollectFailed => {
                            self.hud.new_message(ChatMsg {
                                message: self.voxygen_i18n.get("hud.chat.loot_fail").to_string(),
                                chat_type: ChatType::CommandError,
                            });
                        },
                        InventoryUpdateEvent::Collected(item) => {
                            self.hud.new_message(ChatMsg {
                                message: self
                                    .voxygen_i18n
                                    .get("hud.chat.loot_msg")
                                    .replace("{item}", item.name().to_string().as_str()),
                                chat_type: ChatType::Loot,
                            });
                        },
                        _ => {},
                    };
                },
                client::Event::Disconnect => return Ok(TickAction::Disconnect),
                client::Event::DisconnectionNotification(time) => {
                    let message = match time {
                        0 => String::from(self.voxygen_i18n.get("hud.chat.goodbye")),
                        _ => self
                            .voxygen_i18n
                            .get("hud.chat.connection_lost")
                            .replace("{time}", time.to_string().as_str()),
                    };

                    self.hud.new_message(ChatMsg {
                        chat_type: ChatType::CommandError,
                        message,
                    });
                },
                client::Event::Notification(n) => {
                    self.hud.new_notification(n);
                },
                client::Event::SetViewDistance(vd) => {
                    global_state.settings.graphics.view_distance = vd;
                    global_state.settings.save_to_file_warn();
                },
                client::Event::Outcome(outcome) => outcomes.push(outcome),
            }
        }

        Ok(TickAction::Continue)
    }

    /// Clean up the session (and the client attached to it) after a tick.
    pub fn cleanup(&mut self) { self.client.borrow_mut().cleanup(); }
}

impl PlayState for SessionState {
    fn enter(&mut self, global_state: &mut GlobalState, _: Direction) {
        // Trap the cursor.
        global_state.window.grab_cursor(true);

        self.client.borrow_mut().clear_terrain();

        // Send startup commands to the server
        if global_state.settings.send_logon_commands {
            for cmd in &global_state.settings.logon_commands {
                self.client.borrow_mut().send_chat(cmd.to_string());
            }
        }
    }

    fn tick(&mut self, global_state: &mut GlobalState, events: Vec<Event>) -> PlayStateResult {
        // NOTE: Not strictly necessary, but useful for hotloading translation changes.
        self.voxygen_i18n = load_expect::<VoxygenLocalization>(&i18n_asset_key(
            &global_state.settings.language.selected_language,
        ));

        // TODO: can this be a method on the session or are there borrowcheck issues?

        let client_state = self.client.borrow().get_client_state();
        if let ClientState::Pending | ClientState::Character = client_state {
            // Update MyEntity
            // Note: Alternatively, the client could emit an event when the entity changes
            // which may or may not be more elegant
            {
                let my_entity = self.client.borrow().entity();
                self.client
                    .borrow_mut()
                    .state_mut()
                    .ecs_mut()
                    .insert(MyEntity(my_entity));
            }
            // Compute camera data
            self.scene
                .camera_mut()
                .compute_dependents(&*self.client.borrow().state().terrain());
            let camera::Dependents {
                cam_pos, cam_dir, ..
            } = self.scene.camera().dependents();
            let focus_pos = self.scene.camera().get_focus_pos();
            let focus_off = focus_pos.map(|e| e.trunc());
            let cam_pos = cam_pos + focus_off;

            let (is_aiming, aim_dir_offset) = {
                let client = self.client.borrow();
                let is_aiming = client
                    .state()
                    .read_storage::<comp::CharacterState>()
                    .get(client.entity())
                    .map(|cs| cs.is_aimed())
                    .unwrap_or(false);

                (
                    is_aiming,
                    if is_aiming {
                        Vec3::unit_z() * 0.025
                    } else {
                        Vec3::zero()
                    },
                )
            };
            self.is_aiming = is_aiming;

<<<<<<< HEAD
            let cam_dir: Vec3<f32> = Vec3::from(
                (view_mat/* * Mat4::translation_3d(-focus_off */).inverted() * -Vec4::unit_z(),
            );

=======
>>>>>>> d936828c
            // Check to see whether we're aiming at anything
            let (build_pos, select_pos, target_entity) =
                under_cursor(&self.client.borrow(), cam_pos, cam_dir);
            // Throw out distance info, it will be useful in the future
            self.target_entity = target_entity.map(|x| x.0);

            let can_build = self
                .client
                .borrow()
                .state()
                .read_storage::<comp::CanBuild>()
                .get(self.client.borrow().entity())
                .is_some();

            // Only highlight collectables
            self.scene.set_select_pos(select_pos.filter(|sp| {
                self.client
                    .borrow()
                    .state()
                    .terrain()
                    .get(*sp)
                    .map(|b| b.is_collectible() || can_build)
                    .unwrap_or(false)
            }));

            // Handle window events.
            for event in events {
                // Pass all events to the ui first.
                if self.hud.handle_event(event.clone(), global_state) {
                    continue;
                }

                match event {
                    Event::Close => {
                        return PlayStateResult::Shutdown;
                    },
                    Event::InputUpdate(GameInput::Primary, state) => {
                        // If we can build, use LMB to break blocks, if not, use it to attack
                        let mut client = self.client.borrow_mut();
                        if state && can_build {
                            if let Some(select_pos) = select_pos {
                                client.remove_block(select_pos);
                            }
                        } else {
                            self.inputs.primary.set_state(state);
                        }
                    },

                    Event::InputUpdate(GameInput::Secondary, state) => {
                        self.inputs.secondary.set_state(false); // To be changed later on

                        let mut client = self.client.borrow_mut();

                        if state && can_build {
                            if let Some(build_pos) = build_pos {
                                client.place_block(build_pos, self.selected_block);
                            }
                        } else {
                            self.inputs.secondary.set_state(state);
                        }
                    },

                    Event::InputUpdate(GameInput::Roll, state) => {
                        let client = self.client.borrow();
                        if can_build {
                            if state {
                                if let Some(block) = select_pos
                                    .and_then(|sp| client.state().terrain().get(sp).ok().copied())
                                {
                                    self.selected_block = block;
                                }
                            }
                        } else {
                            self.inputs.roll.set_state(state);
                        }
                    },
                    Event::InputUpdate(GameInput::Respawn, state)
                        if state != self.key_state.respawn =>
                    {
                        self.stop_auto_walk();
                        self.key_state.respawn = state;
                        if state {
                            self.client.borrow_mut().respawn();
                        }
                    }
                    Event::InputUpdate(GameInput::Jump, state) => {
                        self.inputs.jump.set_state(state);
                    },
                    Event::InputUpdate(GameInput::SwimUp, state) => {
                        self.inputs.swimup.set_state(state);
                    },
                    Event::InputUpdate(GameInput::SwimDown, state) => {
                        self.inputs.swimdown.set_state(state);
                    },
                    Event::InputUpdate(GameInput::Sit, state)
                        if state != self.key_state.toggle_sit =>
                    {
                        self.key_state.toggle_sit = state;

                        if state {
                            self.stop_auto_walk();
                            self.client.borrow_mut().toggle_sit();
                        }
                    }
                    Event::InputUpdate(GameInput::Dance, state)
                        if state != self.key_state.toggle_dance =>
                    {
                        self.key_state.toggle_dance = state;
                        if state {
                            self.stop_auto_walk();
                            self.client.borrow_mut().toggle_dance();
                        }
                    }
                    Event::InputUpdate(GameInput::Sneak, state)
                        if state != self.key_state.toggle_sneak =>
                    {
                        self.key_state.toggle_sneak = state;
                        if state {
                            self.stop_auto_walk();
                            self.client.borrow_mut().toggle_sneak();
                        }
                    }
                    Event::InputUpdate(GameInput::MoveForward, state) => {
                        if state && global_state.settings.gameplay.stop_auto_walk_on_input {
                            self.stop_auto_walk();
                        }
                        self.key_state.up = state
                    },
                    Event::InputUpdate(GameInput::MoveBack, state) => {
                        if state && global_state.settings.gameplay.stop_auto_walk_on_input {
                            self.stop_auto_walk();
                        }
                        self.key_state.down = state
                    },
                    Event::InputUpdate(GameInput::MoveLeft, state) => {
                        if state && global_state.settings.gameplay.stop_auto_walk_on_input {
                            self.stop_auto_walk();
                        }
                        self.key_state.left = state
                    },
                    Event::InputUpdate(GameInput::MoveRight, state) => {
                        if state && global_state.settings.gameplay.stop_auto_walk_on_input {
                            self.stop_auto_walk();
                        }
                        self.key_state.right = state
                    },
                    Event::InputUpdate(GameInput::Glide, state)
                        if state != self.key_state.toggle_glide =>
                    {
                        self.key_state.toggle_glide = state;
                        if state {
                            self.client.borrow_mut().toggle_glide();
                        }
                    }
                    Event::InputUpdate(GameInput::Climb, state) => {
                        self.key_state.climb_up = state;
                    },
                    Event::InputUpdate(GameInput::ClimbDown, state) => {
                        self.key_state.climb_down = state;
                    },
                    /*Event::InputUpdate(GameInput::WallLeap, state) => {
                        self.inputs.wall_leap.set_state(state)
                    },*/
                    Event::InputUpdate(GameInput::ToggleWield, state)
                        if state != self.key_state.toggle_wield =>
                    {
                        self.key_state.toggle_wield = state;
                        if state {
                            self.client.borrow_mut().toggle_wield();
                        }
                    }
                    Event::InputUpdate(GameInput::SwapLoadout, state)
                        if state != self.key_state.swap_loadout =>
                    {
                        self.key_state.swap_loadout = state;
                        if state {
                            self.client.borrow_mut().swap_loadout();
                        }
                    }
                    Event::InputUpdate(GameInput::ToggleLantern, true) => {
                        self.client.borrow_mut().toggle_lantern();
                    },
                    Event::InputUpdate(GameInput::Mount, true) => {
                        let mut client = self.client.borrow_mut();
                        if client.is_mounted() {
                            client.unmount();
                        } else {
                            let player_pos = client
                                .state()
                                .read_storage::<comp::Pos>()
                                .get(client.entity())
                                .copied();
                            if let Some(player_pos) = player_pos {
                                // Find closest mountable entity
                                let mut closest_mountable: Option<(specs::Entity, i32)> = None;

                                for (entity, pos, ms) in (
                                    &client.state().ecs().entities(),
                                    &client.state().ecs().read_storage::<comp::Pos>(),
                                    &client.state().ecs().read_storage::<comp::MountState>(),
                                )
                                    .join()
                                    .filter(|(entity, _, _)| *entity != client.entity())
                                {
                                    if comp::MountState::Unmounted != *ms {
                                        continue;
                                    }

                                    let dist =
                                        (player_pos.0.distance_squared(pos.0) * 1000.0) as i32;
                                    if dist > MAX_MOUNT_RANGE_SQR {
                                        continue;
                                    }

                                    if let Some(previous) = closest_mountable.as_mut() {
                                        if dist < previous.1 {
                                            *previous = (entity, dist);
                                        }
                                    } else {
                                        closest_mountable = Some((entity, dist));
                                    }
                                }

                                if let Some((mountee_entity, _)) = closest_mountable {
                                    client.mount(mountee_entity);
                                }
                            }
                        }
                    },
                    Event::InputUpdate(GameInput::Interact, state)
                        if state != self.key_state.collect =>
                    {
                        self.key_state.collect = state;

                        if state {
                            let mut client = self.client.borrow_mut();

                            // Collect terrain sprites
                            if let Some(select_pos) = self.scene.select_pos() {
                                client.collect_block(select_pos);
                            }

                            // Collect lootable entities
                            let player_pos = client
                                .state()
                                .read_storage::<comp::Pos>()
                                .get(client.entity())
                                .copied();

                            if let Some(player_pos) = player_pos {
                                let entity = (
                                    &client.state().ecs().entities(),
                                    &client.state().ecs().read_storage::<comp::Pos>(),
                                    &client.state().ecs().read_storage::<comp::Item>(),
                                )
                                    .join()
                                    .filter(|(_, pos, _)| {
                                        pos.0.distance_squared(player_pos.0) < MAX_PICKUP_RANGE_SQR
                                    })
                                    .min_by_key(|(_, pos, _)| {
                                        (pos.0.distance_squared(player_pos.0) * 1000.0) as i32
                                    })
                                    .map(|(entity, _, _)| entity);

                                if let Some(entity) = entity {
                                    client.pick_up(entity);
                                }
                            }
                        }
                    }
                    /*Event::InputUpdate(GameInput::Charge, state) => {
                        self.inputs.charge.set_state(state);
                    },*/
                    Event::InputUpdate(GameInput::FreeLook, state) => {
                        match (global_state.settings.gameplay.free_look_behavior, state) {
                            (PressBehavior::Toggle, true) => {
                                self.free_look = !self.free_look;
                                self.hud.free_look(self.free_look);
                            },
                            (PressBehavior::Hold, state) => {
                                self.free_look = state;
                                self.hud.free_look(self.free_look);
                            },
                            _ => {},
                        };
                    },
                    Event::InputUpdate(GameInput::AutoWalk, state) => {
                        match (global_state.settings.gameplay.auto_walk_behavior, state) {
                            (PressBehavior::Toggle, true) => {
                                self.auto_walk = !self.auto_walk;
                                self.key_state.auto_walk = self.auto_walk;
                                self.hud.auto_walk(self.auto_walk);
                            },
                            (PressBehavior::Hold, state) => {
                                self.auto_walk = state;
                                self.key_state.auto_walk = self.auto_walk;
                                self.hud.auto_walk(self.auto_walk);
                            },
                            _ => {},
                        }
                    },
                    Event::InputUpdate(GameInput::CycleCamera, true) => {
                        // Prevent accessing camera modes which aren't available in multiplayer
                        // unless you are an admin. This is an easily bypassed clientside check.
                        // The server should do its own filtering of which entities are sent to
                        // clients to prevent abuse.
                        let camera = self.scene.camera_mut();
                        camera.next_mode(self.client.borrow().is_admin());
                    },
                    Event::InputUpdate(GameInput::Select, state) => {
                        if !state {
                            self.selected_entity =
                                self.target_entity.map(|e| (e, std::time::Instant::now()));
                        }
                    },
                    Event::InputUpdate(GameInput::AcceptGroupInvite, true) => {
                        let mut client = self.client.borrow_mut();
                        if client.group_invite().is_some() {
                            client.accept_group_invite();
                        }
                    },
                    Event::InputUpdate(GameInput::DeclineGroupInvite, true) => {
                        let mut client = self.client.borrow_mut();
                        if client.group_invite().is_some() {
                            client.decline_group_invite();
                        }
                    },
                    Event::AnalogGameInput(input) => match input {
                        AnalogGameInput::MovementX(v) => {
                            self.key_state.analog_matrix.x = v;
                        },
                        AnalogGameInput::MovementY(v) => {
                            self.key_state.analog_matrix.y = v;
                        },
                        other => {
                            self.scene.handle_input_event(Event::AnalogGameInput(other));
                        },
                    },
                    Event::ScreenshotMessage(screenshot_message) => {
                        self.hud.new_message(comp::ChatMsg {
                            chat_type: comp::ChatType::CommandInfo,
                            message: screenshot_message,
                        })
                    },

                    // Pass all other events to the scene
                    event => {
                        self.scene.handle_input_event(event);
                    }, // TODO: Do something if the event wasn't handled?
                }
            }

            if !self.free_look {
                self.walk_forward_dir = self.scene.camera().forward_xy();
                self.walk_right_dir = self.scene.camera().right_xy();
                self.inputs.look_dir = Dir::from_unnormalized(cam_dir + aim_dir_offset).unwrap();
            }

            // Get the current state of movement related inputs
            let input_vec = self.key_state.dir_vec();
            let (axis_right, axis_up) = (input_vec[0], input_vec[1]);

            match self.scene.camera().get_mode() {
                camera::CameraMode::FirstPerson | camera::CameraMode::ThirdPerson => {
                    // Move the player character based on their walking direction.
                    // This could be different from the camera direction if free look is enabled.
                    self.inputs.move_dir =
                        self.walk_right_dir * axis_right + self.walk_forward_dir * axis_up;
                    self.freefly_vel = Vec3::zero();
                },

                camera::CameraMode::Freefly => {
                    // Move the camera freely in 3d space. Apply acceleration so that
                    // the movement feels more natural and controlled.
                    const FREEFLY_ACCEL: f32 = 120.0;
                    const FREEFLY_DAMPING: f32 = 80.0;
                    const FREEFLY_MAX_SPEED: f32 = 50.0;

                    let forward = self.scene.camera().forward();
                    let right = self.scene.camera().right();
                    let dir = right * axis_right + forward * axis_up;

                    let dt = global_state.clock.get_last_delta().as_secs_f32();
                    if self.freefly_vel.magnitude_squared() > 0.01 {
                        let new_vel = self.freefly_vel
                            - self.freefly_vel.normalized() * (FREEFLY_DAMPING * dt);
                        if self.freefly_vel.dot(new_vel) > 0.0 {
                            self.freefly_vel = new_vel;
                        } else {
                            self.freefly_vel = Vec3::zero();
                        }
                    }
                    if dir.magnitude_squared() > 0.01 {
                        self.freefly_vel += dir * (FREEFLY_ACCEL * dt);
                        if self.freefly_vel.magnitude() > FREEFLY_MAX_SPEED {
                            self.freefly_vel = self.freefly_vel.normalized() * FREEFLY_MAX_SPEED;
                        }
                    }

                    let pos = self.scene.camera().get_focus_pos();
                    self.scene
                        .camera_mut()
                        .set_focus_pos(pos + self.freefly_vel * dt);

                    // Do not apply any movement to the player character
                    self.inputs.move_dir = Vec2::zero();
                },
            };

            self.inputs.climb = self.key_state.climb();

            let mut outcomes = Vec::new();

            // Runs if either in a multiplayer server or the singleplayer server is unpaused
            if !global_state.paused() {
                // Perform an in-game tick.
                match self.tick(
                    global_state.clock.get_avg_delta(),
                    global_state,
                    &mut outcomes,
                ) {
                    Ok(TickAction::Continue) => {}, // Do nothing
                    Ok(TickAction::Disconnect) => return PlayStateResult::Pop, // Go to main menu
                    Err(err) => {
                        global_state.info_message =
                            Some(self.voxygen_i18n.get("common.connection_lost").to_owned());
                        error!("[session] Failed to tick the scene: {:?}", err);

                        return PlayStateResult::Pop;
                    },
                }
            }

            // Recompute dependents just in case some input modified the camera
            self.scene
                .camera_mut()
                .compute_dependents(&*self.client.borrow().state().terrain());

            // Generate debug info, if needed (it iterates through enough data that we might
            // as well avoid it unless we need it).
            let debug_info = if global_state.settings.gameplay.toggle_debug {
                Some(DebugInfo {
                    tps: global_state.clock.get_tps(),
                    ping_ms: self.client.borrow().get_ping_ms_rolling_avg(),
                    coordinates: self
                        .client
                        .borrow()
                        .state()
                        .ecs()
                        .read_storage::<Pos>()
                        .get(self.client.borrow().entity())
                        .cloned(),
                    velocity: self
                        .client
                        .borrow()
                        .state()
                        .ecs()
                        .read_storage::<Vel>()
                        .get(self.client.borrow().entity())
                        .cloned(),
                    ori: self
                        .client
                        .borrow()
                        .state()
                        .ecs()
                        .read_storage::<comp::Ori>()
                        .get(self.client.borrow().entity())
                        .cloned(),
                    num_chunks: self.scene.terrain().chunk_count() as u32,
                    num_lights: self.scene.lights().len() as u32,
                    num_visible_chunks: self.scene.terrain().visible_chunk_count() as u32,
                    num_shadow_chunks: self.scene.terrain().shadow_chunk_count() as u32,
                    num_figures: self.scene.figure_mgr().figure_count() as u32,
                    num_figures_visible: self.scene.figure_mgr().figure_count_visible() as u32,
<<<<<<< HEAD
                })
            } else {
                None
            };

            // Extract HUD events ensuring the client borrow gets dropped.
            let mut hud_events = self.hud.maintain(
                &self.client.borrow(),
                global_state,
                &debug_info,
=======
                    num_particles: self.scene.particle_mgr().particle_count() as u32,
                    num_particles_visible: self.scene.particle_mgr().particle_count_visible()
                        as u32,
                },
>>>>>>> d936828c
                &self.scene.camera(),
                global_state.clock.get_last_delta(),
                HudInfo {
                    is_aiming,
                    is_first_person: matches!(
                        self.scene.camera().get_mode(),
                        camera::CameraMode::FirstPerson
                    ),
                    target_entity: self.target_entity,
                    selected_entity: self.selected_entity,
                },
            );

            // Look for changes in the localization files
            if global_state.localization_watcher.reloaded() {
                hud_events.push(HudEvent::ChangeLanguage(Box::new(
                    self.voxygen_i18n.metadata.clone(),
                )));
            }

            // Maintain the UI.
            for event in hud_events {
                match event {
                    HudEvent::SendMessage(msg) => {
                        // TODO: Handle result
                        self.client.borrow_mut().send_chat(msg);
                    },
                    HudEvent::CharacterSelection => {
                        self.client.borrow_mut().request_remove_character()
                    },
                    HudEvent::Logout => self.client.borrow_mut().request_logout(),
                    HudEvent::Quit => {
                        return PlayStateResult::Shutdown;
                    },
                    HudEvent::AdjustMousePan(sensitivity) => {
                        global_state.window.pan_sensitivity = sensitivity;
                        global_state.settings.gameplay.pan_sensitivity = sensitivity;
                        global_state.settings.save_to_file_warn();
                    },
                    HudEvent::AdjustMouseZoom(sensitivity) => {
                        global_state.window.zoom_sensitivity = sensitivity;
                        global_state.settings.gameplay.zoom_sensitivity = sensitivity;
                        global_state.settings.save_to_file_warn();
                    },
                    HudEvent::ToggleZoomInvert(zoom_inverted) => {
                        global_state.window.zoom_inversion = zoom_inverted;
                        global_state.settings.gameplay.zoom_inversion = zoom_inverted;
                        global_state.settings.save_to_file_warn();
                    },
                    HudEvent::Sct(sct) => {
                        global_state.settings.gameplay.sct = sct;
                        global_state.settings.save_to_file_warn();
                    },
                    HudEvent::SctPlayerBatch(sct_player_batch) => {
                        global_state.settings.gameplay.sct_player_batch = sct_player_batch;
                        global_state.settings.save_to_file_warn();
                    },
                    HudEvent::ToggleTips(loading_tips) => {
                        global_state.settings.gameplay.loading_tips = loading_tips;
                        global_state.settings.save_to_file_warn();
                    },
                    HudEvent::SctDamageBatch(sct_damage_batch) => {
                        global_state.settings.gameplay.sct_damage_batch = sct_damage_batch;
                        global_state.settings.save_to_file_warn();
                    },
                    HudEvent::SpeechBubbleDarkMode(sbdm) => {
                        global_state.settings.gameplay.speech_bubble_dark_mode = sbdm;
                        global_state.settings.save_to_file_warn();
                    },
                    HudEvent::SpeechBubbleIcon(sbi) => {
                        global_state.settings.gameplay.speech_bubble_icon = sbi;
                        global_state.settings.save_to_file_warn();
                    },
                    HudEvent::ToggleDebug(toggle_debug) => {
                        global_state.settings.gameplay.toggle_debug = toggle_debug;
                        global_state.settings.save_to_file_warn();
                    },
                    HudEvent::ToggleMouseYInvert(mouse_y_inverted) => {
                        global_state.window.mouse_y_inversion = mouse_y_inverted;
                        global_state.settings.gameplay.mouse_y_inversion = mouse_y_inverted;
                        global_state.settings.save_to_file_warn();
                    },
                    HudEvent::ToggleSmoothPan(smooth_pan_enabled) => {
                        global_state.settings.gameplay.smooth_pan_enable = smooth_pan_enabled;
                        global_state.settings.save_to_file_warn();
                    },
                    HudEvent::AdjustViewDistance(view_distance) => {
                        self.client.borrow_mut().set_view_distance(view_distance);

                        global_state.settings.graphics.view_distance = view_distance;
                        global_state.settings.save_to_file_warn();
                    },
                    HudEvent::AdjustLodDetail(lod_detail) => {
                        self.scene.lod.set_detail(lod_detail);

                        global_state.settings.graphics.lod_detail = lod_detail;
                        global_state.settings.save_to_file_warn();
                    },
                    HudEvent::AdjustSpriteRenderDistance(sprite_render_distance) => {
                        global_state.settings.graphics.sprite_render_distance =
                            sprite_render_distance;
                        global_state.settings.save_to_file_warn();
                    },
                    HudEvent::AdjustFigureLoDRenderDistance(figure_lod_render_distance) => {
                        global_state.settings.graphics.figure_lod_render_distance =
                            figure_lod_render_distance;
                        global_state.settings.save_to_file_warn();
                    },
                    HudEvent::CrosshairTransp(crosshair_transp) => {
                        global_state.settings.gameplay.crosshair_transp = crosshair_transp;
                        global_state.settings.save_to_file_warn();
                    },
                    HudEvent::ChatTransp(chat_transp) => {
                        global_state.settings.gameplay.chat_transp = chat_transp;
                        global_state.settings.save_to_file_warn();
                    },
                    HudEvent::ChatCharName(chat_char_name) => {
                        global_state.settings.gameplay.chat_character_name = chat_char_name;
                        global_state.settings.save_to_file_warn();
                    },
                    HudEvent::CrosshairType(crosshair_type) => {
                        global_state.settings.gameplay.crosshair_type = crosshair_type;
                        global_state.settings.save_to_file_warn();
                    },
                    HudEvent::Intro(intro_show) => {
                        global_state.settings.gameplay.intro_show = intro_show;
                        global_state.settings.save_to_file_warn();
                    },
                    HudEvent::ToggleXpBar(xp_bar) => {
                        global_state.settings.gameplay.xp_bar = xp_bar;
                        global_state.settings.save_to_file_warn();
                    },
                    HudEvent::ToggleBarNumbers(bar_numbers) => {
                        global_state.settings.gameplay.bar_numbers = bar_numbers;
                        global_state.settings.save_to_file_warn();
                    },
                    HudEvent::ToggleShortcutNumbers(shortcut_numbers) => {
                        global_state.settings.gameplay.shortcut_numbers = shortcut_numbers;
                        global_state.settings.save_to_file_warn();
                    },
                    HudEvent::UiScale(scale_change) => {
                        global_state.settings.gameplay.ui_scale =
                            self.hud.scale_change(scale_change);
                        global_state.settings.save_to_file_warn();
                    },
                    HudEvent::AdjustMusicVolume(music_volume) => {
                        global_state.audio.set_music_volume(music_volume);

                        global_state.settings.audio.music_volume = music_volume;
                        global_state.settings.save_to_file_warn();
                    },
                    HudEvent::AdjustSfxVolume(sfx_volume) => {
                        global_state.audio.set_sfx_volume(sfx_volume);

                        global_state.settings.audio.sfx_volume = sfx_volume;
                        global_state.settings.save_to_file_warn();
                    },
                    HudEvent::ChangeAudioDevice(name) => {
                        global_state.audio.set_device(name.clone());

                        global_state.settings.audio.output = AudioOutput::Device(name);
                        global_state.settings.save_to_file_warn();
                    },
                    HudEvent::ChangeMaxFPS(fps) => {
                        global_state.settings.graphics.max_fps = fps;
                        global_state.settings.save_to_file_warn();
                    },
                    HudEvent::UseSlot(x) => self.client.borrow_mut().use_slot(x),
                    HudEvent::SwapSlots(a, b) => self.client.borrow_mut().swap_slots(a, b),
                    HudEvent::DropSlot(x) => {
                        let mut client = self.client.borrow_mut();
                        client.drop_slot(x);
                        if let comp::slot::Slot::Equip(equip_slot) = x {
                            if let comp::slot::EquipSlot::Lantern = equip_slot {
                                client.toggle_lantern();
                            }
                        }
                    },
                    HudEvent::ChangeHotbarState(state) => {
                        let client = self.client.borrow();

                        let server = &client.server_info.name;
                        // If we are changing the hotbar state this CANNOT be None.
                        let character_id = client.active_character_id.unwrap();

                        // Get or update the ServerProfile.
                        global_state
                            .profile
                            .set_hotbar_slots(server, character_id, state.slots);

                        global_state.profile.save_to_file_warn();

                        info!("Event! -> ChangedHotbarState")
                    },
                    HudEvent::Ability3(state) => self.inputs.ability3.set_state(state),
                    HudEvent::ChangeFOV(new_fov) => {
                        global_state.settings.graphics.fov = new_fov;
                        global_state.settings.save_to_file_warn();
                        self.scene.camera_mut().set_fov_deg(new_fov);
                        self.scene
                            .camera_mut()
                            .compute_dependents(&*self.client.borrow().state().terrain());
                    },
                    HudEvent::MapZoom(map_zoom) => {
                        global_state.settings.gameplay.map_zoom = map_zoom;
                        global_state.settings.save_to_file_warn();
                    },
                    HudEvent::ChangeGamma(new_gamma) => {
                        global_state.settings.graphics.gamma = new_gamma;
                        global_state.settings.save_to_file_warn();
                    },
                    HudEvent::ChangeRenderMode(new_render_mode) => {
                        // Do this first so if it crashes the setting isn't saved :)
                        global_state
                            .window
                            .renderer_mut()
                            .set_render_mode((&*new_render_mode).clone())
                            .unwrap();
                        global_state.settings.graphics.render_mode = *new_render_mode;
                        global_state.settings.save_to_file_warn();
                    },
                    HudEvent::ChangeResolution(new_resolution) => {
                        // Do this first so if it crashes the setting isn't saved :)
                        global_state.window.fullscreen(
                            global_state.settings.graphics.fullscreen,
                            new_resolution,
                            global_state.settings.graphics.bit_depth,
                            global_state.settings.graphics.refresh_rate,
                        );
                        global_state.settings.graphics.resolution = new_resolution;
                        global_state.settings.save_to_file_warn();
                    },
                    HudEvent::ChangeBitDepth(new_bit_depth) => {
                        global_state.window.fullscreen(
                            global_state.settings.graphics.fullscreen,
                            global_state.settings.graphics.resolution,
                            new_bit_depth,
                            global_state.settings.graphics.refresh_rate,
                        );
                        global_state.settings.graphics.bit_depth = new_bit_depth;
                        global_state.settings.save_to_file_warn();
                    },
                    HudEvent::ChangeRefreshRate(new_refresh_rate) => {
                        global_state.window.fullscreen(
                            global_state.settings.graphics.fullscreen,
                            global_state.settings.graphics.resolution,
                            global_state.settings.graphics.bit_depth,
                            new_refresh_rate,
                        );
                        global_state.settings.graphics.refresh_rate = new_refresh_rate;
                        global_state.settings.save_to_file_warn();
                    },
                    HudEvent::ChangeLanguage(new_language) => {
                        global_state.settings.language.selected_language =
                            new_language.language_identifier;
                        self.voxygen_i18n = load_watched::<VoxygenLocalization>(
                            &i18n_asset_key(&global_state.settings.language.selected_language),
                            &mut global_state.localization_watcher,
                        )
                        .unwrap();
                        self.voxygen_i18n.log_missing_entries();
                        self.hud.update_language(self.voxygen_i18n.clone());
                    },
                    HudEvent::ToggleParticlesEnabled(particles_enabled) => {
                        global_state.settings.graphics.particles_enabled = particles_enabled;
                        global_state.settings.save_to_file_warn();
                    },
                    HudEvent::ToggleFullscreen => {
                        global_state
                            .window
                            .toggle_fullscreen(&mut global_state.settings);
                    },
                    HudEvent::AdjustWindowSize(new_size) => {
                        global_state.window.set_size(new_size.into());
                        global_state.settings.graphics.window_size = new_size;
                        global_state.settings.save_to_file_warn();
                    },
                    HudEvent::ChangeBinding(game_input) => {
                        global_state.window.set_keybinding_mode(game_input);
                    },
                    HudEvent::ResetBindings => {
                        global_state.settings.controls = ControlSettings::default();
                        global_state.settings.save_to_file_warn();
                    },
                    HudEvent::ChangeFreeLookBehavior(behavior) => {
                        global_state.settings.gameplay.free_look_behavior = behavior;
                    },
                    HudEvent::ChangeAutoWalkBehavior(behavior) => {
                        global_state.settings.gameplay.auto_walk_behavior = behavior;
                    },
                    HudEvent::ChangeStopAutoWalkOnInput(state) => {
                        global_state.settings.gameplay.stop_auto_walk_on_input = state;
                    },
                    HudEvent::CraftRecipe(r) => {
                        self.client.borrow_mut().craft_recipe(&r);
                    },
                    HudEvent::InviteMember(uid) => {
                        self.client.borrow_mut().send_group_invite(uid);
                    },
                    HudEvent::AcceptInvite => {
                        self.client.borrow_mut().accept_group_invite();
                    },
                    HudEvent::DeclineInvite => {
                        self.client.borrow_mut().decline_group_invite();
                    },
                    HudEvent::KickMember(uid) => {
                        self.client.borrow_mut().kick_from_group(uid);
                    },
                    HudEvent::LeaveGroup => {
                        self.client.borrow_mut().leave_group();
                    },
                    HudEvent::AssignLeader(uid) => {
                        self.client.borrow_mut().assign_group_leader(uid);
                    },
                }
            }

            {
                let client = self.client.borrow();
                let scene_data = SceneData {
                    state: client.state(),
                    player_entity: client.entity(),
                    target_entity: self.target_entity,
                    loaded_distance: client.loaded_distance(),
                    view_distance: client.view_distance().unwrap_or(1),
                    tick: client.get_tick(),
                    thread_pool: client.thread_pool(),
                    gamma: global_state.settings.graphics.gamma,
                    mouse_smoothing: global_state.settings.gameplay.smooth_pan_enable,
                    sprite_render_distance: global_state.settings.graphics.sprite_render_distance
                        as f32,
                    particles_enabled: global_state.settings.graphics.particles_enabled,
                    figure_lod_render_distance: global_state
                        .settings
                        .graphics
                        .figure_lod_render_distance
                        as f32,
                    is_aiming,
                };

                // Runs if either in a multiplayer server or the singleplayer server is unpaused
                if !global_state.paused() {
                    self.scene.maintain(
                        global_state.window.renderer_mut(),
                        &mut global_state.audio,
                        &scene_data,
                    );

                    // Process outcomes from client
                    for outcome in outcomes {
                        self.scene
                            .handle_outcome(&outcome, &scene_data, &mut global_state.audio);
                    }
                }
            }

            // Clean things up after the tick.
            self.cleanup();

            PlayStateResult::Continue
        } else if let ClientState::Registered = client_state {
            PlayStateResult::Switch(Box::new(CharSelectionState::new(
                global_state,
                self.client.clone(),
            )))
        } else {
            error!("Client not in the expected state, exiting session play state");
            PlayStateResult::Pop
        }
    }

    fn name(&self) -> &'static str { "Session" }

    /// Render the session to the screen.
    ///
    /// This method should be called once per frame.
    fn render(&mut self, renderer: &mut Renderer, settings: &Settings) {
        // Render the screen using the global renderer
        {
            let client = self.client.borrow();

            let scene_data = SceneData {
                state: client.state(),
                player_entity: client.entity(),
                target_entity: self.target_entity,
                loaded_distance: client.loaded_distance(),
                view_distance: client.view_distance().unwrap_or(1),
                tick: client.get_tick(),
                thread_pool: client.thread_pool(),
                gamma: settings.graphics.gamma,
                mouse_smoothing: settings.gameplay.smooth_pan_enable,
                sprite_render_distance: settings.graphics.sprite_render_distance as f32,
                figure_lod_render_distance: settings.graphics.figure_lod_render_distance as f32,
                particles_enabled: settings.graphics.particles_enabled,
                is_aiming: self.is_aiming,
            };
            self.scene.render(
                renderer,
                client.state(),
                client.entity(),
                client.get_tick(),
                &scene_data,
            );
        }
        // Draw the UI to the screen
        self.hud.render(renderer, self.scene.globals());
    }
}

/// Max distance an entity can be "targeted"
const MAX_TARGET_RANGE: f32 = 30.0;
/// Calculate what the cursor is pointing at within the 3d scene
#[allow(clippy::type_complexity)]
fn under_cursor(
    client: &Client,
    cam_pos: Vec3<f32>,
    cam_dir: Vec3<f32>,
) -> (
    Option<Vec3<i32>>,
    Option<Vec3<i32>>,
    Option<(specs::Entity, f32)>,
) {
    // Choose a spot above the player's head for item distance checks
    let player_entity = client.entity();
    let player_pos = match client
        .state()
        .read_storage::<comp::Pos>()
        .get(player_entity)
    {
        Some(pos) => pos.0 + (Vec3::unit_z() * 2.0),
        _ => cam_pos, // Should never happen, but a safe fallback
    };
    let terrain = client.state().terrain();

    let cam_ray = terrain
        .ray(cam_pos, cam_pos + cam_dir * 100.0)
        .until(|block| block.is_tangible())
        .cast();

    let cam_dist = cam_ray.0;

    // The ray hit something, is it within range?
    let (build_pos, select_pos) = if matches!(cam_ray.1, Ok(Some(_)) if 
        player_pos.distance_squared(cam_pos + cam_dir * cam_dist)
        <= MAX_PICKUP_RANGE_SQR)
    {
        (
            Some((cam_pos + cam_dir * (cam_dist - 0.01)).map(|e| e.floor() as i32)),
            Some((cam_pos + cam_dir * (cam_dist + 0.01)).map(|e| e.floor() as i32)),
        )
    } else {
        (None, None)
    };

    // See if ray hits entities
    // Currently treated as spheres
    let ecs = client.state().ecs();
    // Don't cast through blocks
    // Could check for intersection with entity from last frame to narrow this down
    let cast_dist = if let Ok(Some(_)) = cam_ray.1 {
        cam_dist.min(MAX_TARGET_RANGE)
    } else {
        MAX_TARGET_RANGE
    };

    // Need to raycast by distance to cam
    // But also filter out by distance to the player (but this only needs to be done
    // on final result)
    let mut nearby = (
        &ecs.entities(),
        &ecs.read_storage::<comp::Pos>(),
        ecs.read_storage::<comp::Scale>().maybe(),
        &ecs.read_storage::<comp::Body>()
    )
        .join()
        .filter(|(e, _, _, _)| *e != player_entity)
        .map(|(e, p, s, b)| {
            const RADIUS_SCALE: f32 = 3.0;
            let radius = s.map_or(1.0, |s| s.0) * b.radius() * RADIUS_SCALE;
            // Move position up from the feet
            let pos = Vec3::new(p.0.x, p.0.y, p.0.z + radius);
            // Distance squared from camera to the entity
            let dist_sqr = pos.distance_squared(cam_pos);
            (e, pos, radius, dist_sqr)
        })
        // Roughly filter out entities farther than ray distance
        .filter(|(_, _, r, d_sqr)| *d_sqr <= cast_dist.powi(2) + 2.0 * cast_dist * r + r.powi(2))
        // Ignore entities intersecting the camera
        .filter(|(_, _, r, d_sqr)| *d_sqr > r.powi(2))
        // Substract sphere radius from distance to the camera
        .map(|(e, p, r, d_sqr)| (e, p, r, d_sqr.sqrt() - r))
        .collect::<Vec<_>>();
    // Sort by distance
    nearby.sort_unstable_by(|a, b| a.3.partial_cmp(&b.3).unwrap());

    let seg_ray = LineSegment3 {
        start: cam_pos,
        end: cam_pos + cam_dir * cam_dist,
    };
    // TODO: fuzzy borders
    let target_entity = nearby
        .iter()
        .map(|(e, p, r, _)| (e, *p, r))
        // Find first one that intersects the ray segment
        .find(|(_, p, r)| seg_ray.projected_point(*p).distance_squared(*p) < r.powi(2))
        .and_then(|(e, p, r)| {
            let dist_to_player = p.distance(player_pos);
            (dist_to_player - r < MAX_TARGET_RANGE).then_some((*e, dist_to_player))
        });

    // TODO: consider setting build/select to None when targeting an entity
    (build_pos, select_pos, target_entity)
}<|MERGE_RESOLUTION|>--- conflicted
+++ resolved
@@ -246,13 +246,6 @@
             };
             self.is_aiming = is_aiming;
 
-<<<<<<< HEAD
-            let cam_dir: Vec3<f32> = Vec3::from(
-                (view_mat/* * Mat4::translation_3d(-focus_off */).inverted() * -Vec4::unit_z(),
-            );
-
-=======
->>>>>>> d936828c
             // Check to see whether we're aiming at anything
             let (build_pos, select_pos, target_entity) =
                 under_cursor(&self.client.borrow(), cam_pos, cam_dir);
@@ -727,7 +720,9 @@
                     num_shadow_chunks: self.scene.terrain().shadow_chunk_count() as u32,
                     num_figures: self.scene.figure_mgr().figure_count() as u32,
                     num_figures_visible: self.scene.figure_mgr().figure_count_visible() as u32,
-<<<<<<< HEAD
+                    num_particles: self.scene.particle_mgr().particle_count() as u32,
+                    num_particles_visible: self.scene.particle_mgr().particle_count_visible()
+                        as u32,
                 })
             } else {
                 None
@@ -738,12 +733,6 @@
                 &self.client.borrow(),
                 global_state,
                 &debug_info,
-=======
-                    num_particles: self.scene.particle_mgr().particle_count() as u32,
-                    num_particles_visible: self.scene.particle_mgr().particle_count_visible()
-                        as u32,
-                },
->>>>>>> d936828c
                 &self.scene.camera(),
                 global_state.clock.get_last_delta(),
                 HudInfo {
