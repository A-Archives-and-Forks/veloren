--- conflicted
+++ resolved
@@ -62,32 +62,7 @@
 
         match active_tool_kind {
             //TODO: Inventory
-<<<<<<< HEAD
-            Some(ToolKind::Sword(_)) => {
-                next.l_hand.offset =
-                    Vec3::new(-8.0 + accel_slow * 10.0, 8.0 + accel_fast * 3.0, 0.0);
-                next.l_hand.ori = Quaternion::rotation_z(-0.8)
-                    * Quaternion::rotation_x(0.0 + accel_med * -0.8)
-                    * Quaternion::rotation_y(0.0 + accel_med * -0.4);
-                next.l_hand.scale = Vec3::one() * 1.01;
-
-                next.r_hand.offset =
-                    Vec3::new(-8.0 + accel_slow * 10.0, 8.0 + accel_fast * 3.0, -2.0);
-                next.r_hand.ori = Quaternion::rotation_z(-0.8)
-                    * Quaternion::rotation_x(0.0 + accel_med * -0.8)
-                    * Quaternion::rotation_y(0.0 + accel_med * -0.4);
-                next.r_hand.scale = Vec3::one() * 1.01;
-
-                next.main.offset = Vec3::new(
-                    -8.0 + accel_slow * 10.0 + skeleton_attr.weapon_x,
-                    8.0 + accel_fast * 3.0,
-                    0.0,
-                );
-                next.main.ori = Quaternion::rotation_z(-0.8)
-                    * Quaternion::rotation_x(0.0 + accel_med * -0.8)
-                    * Quaternion::rotation_y(0.0 + accel_med * -0.4);
-=======
-            Some(Tool::Sword) => {
+            Some(Tool::Sword(_)) => {
                 next.l_hand.offset = Vec3::new(0.0, 1.0, 0.0);
                 next.l_hand.ori = Quaternion::rotation_x(1.27);
                 next.l_hand.scale = Vec3::one() * 1.04;
@@ -98,7 +73,6 @@
                 next.main.ori = Quaternion::rotation_x(-0.3)
                     * Quaternion::rotation_y(0.0)
                     * Quaternion::rotation_z(0.0);
->>>>>>> 7b6670b2
                 next.main.scale = Vec3::one();
 
                 next.control.offset = Vec3::new(-8.0 - slow * 1.0, 3.0 - slow * 5.0, 0.0);
