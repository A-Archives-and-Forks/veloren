--- conflicted
+++ resolved
@@ -1,17 +1,13 @@
-use super::{
-    super::{Animation, },
-    CharacterSkeleton,SkeletonAttr
-};
+use super::{super::Animation, CharacterSkeleton, SkeletonAttr};
 use common::comp::item::ToolKind;
-use std::f32::consts::PI;
-use std::ops::Mul;
+use std::{f32::consts::PI, ops::Mul};
 use vek::*;
 
 pub struct WieldAnimation;
 
 impl Animation for WieldAnimation {
+    type Dependency = (f32, f64);
     type Skeleton = CharacterSkeleton;
-    type Dependency = (f32, f64);
 
     fn update_skeleton(
         skeleton: &Self::Skeleton,
@@ -43,41 +39,20 @@
 
         match Tool::Bow {
             //TODO: Inventory
-<<<<<<< HEAD
-            Tool::Sword(_) => {
-                next.l_hand.offset = Vec3::new(-6.0, 3.75, 0.25);
-                next.l_hand.ori = Quaternion::rotation_x(-0.3);
-                next.l_hand.scale = Vec3::one() * 1.01;
-                next.r_hand.offset = Vec3::new(-6.0, 3.0, -2.0);
-                next.r_hand.ori = Quaternion::rotation_x(-0.3);
-                next.r_hand.scale = Vec3::one() * 1.01;
-                next.weapon.offset = Vec3::new(
-                    -6.0 + skeleton_attr.weapon_x,
-                    4.0 + skeleton_attr.weapon_y,
-=======
-            Some(Tool::Sword) => {
+            Some(Tool::Sword(_)) => {
                 next.l_hand.offset = Vec3::new(0.0, -5.0, -5.0);
                 next.l_hand.ori = Quaternion::rotation_x(1.27);
                 next.l_hand.scale = Vec3::one() * 1.04;
                 next.r_hand.offset = Vec3::new(0.0, -6.0, -8.0);
                 next.r_hand.ori = Quaternion::rotation_x(1.27);
                 next.r_hand.scale = Vec3::one() * 1.05;
-                next.main.offset = Vec3::new(
-                    0.0,
->>>>>>> f09e6e31
-                    0.0,
-                    -6.0,
-                );
+                next.main.offset = Vec3::new(0.0, 0.0, -6.0);
                 next.main.ori = Quaternion::rotation_x(-0.3)
                     * Quaternion::rotation_y(0.0)
                     * Quaternion::rotation_z(0.0);
                 next.main.scale = Vec3::one();
 
-                next.control.offset = Vec3::new(
-                    -8.0,
-                    4.0,
-                    6.0,
-                );
+                next.control.offset = Vec3::new(-8.0, 4.0, 6.0);
                 next.control.ori = Quaternion::rotation_x(0.0)
                     * Quaternion::rotation_y(0.0)
                     * Quaternion::rotation_z(0.0);
@@ -99,7 +74,7 @@
                     * Quaternion::rotation_y(0.0)
                     * Quaternion::rotation_z(0.0);
                 next.weapon.scale = Vec3::one();
-            }
+            },
             Tool::Hammer => {
                 next.l_hand.offset = Vec3::new(-7.0, 8.25, 3.0);
                 next.l_hand.ori = Quaternion::rotation_x(-0.3)
@@ -120,7 +95,7 @@
                     * Quaternion::rotation_y(-1.2)
                     * Quaternion::rotation_z(wave * -0.25);
                 next.weapon.scale = Vec3::one();
-            }
+            },
             Tool::Staff => {
                 next.l_hand.offset = Vec3::new(-6.0, 3.5, 0.0);
                 next.l_hand.ori = Quaternion::rotation_x(-0.3);
@@ -137,7 +112,7 @@
                     * Quaternion::rotation_y(0.0)
                     * Quaternion::rotation_z(0.0);
                 next.weapon.scale = Vec3::one();
-            }
+            },
             Tool::SwordShield => {
                 next.l_hand.offset = Vec3::new(-6.0, 3.5, 0.0);
                 next.l_hand.ori = Quaternion::rotation_x(-0.3);
@@ -154,7 +129,7 @@
                     * Quaternion::rotation_y(0.0)
                     * Quaternion::rotation_z(0.0);
                 next.weapon.scale = Vec3::one();
-            }
+            },
             Tool::Bow => {
                 next.l_hand.offset = Vec3::new(-4.0, 5.0, 0.0);
                 next.l_hand.ori = Quaternion::rotation_x(0.0)
@@ -175,7 +150,7 @@
                     * Quaternion::rotation_y(-1.7)
                     * Quaternion::rotation_z(0.85 + 3.14);
                 next.weapon.scale = Vec3::one();
-            }
+            },
             Tool::Daggers => {
                 next.l_hand.offset = Vec3::new(-6.0, 3.5, 0.0);
                 next.l_hand.ori = Quaternion::rotation_x(-0.3);
@@ -192,7 +167,7 @@
                     * Quaternion::rotation_y(0.0)
                     * Quaternion::rotation_z(0.0);
                 next.weapon.scale = Vec3::one();
-            }
+            },
         }
 
         next
