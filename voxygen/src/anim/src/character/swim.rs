--- conflicted
+++ resolved
@@ -115,22 +115,16 @@
         next.chest.scale = Vec3::one();
 
         next.belt.offset = Vec3::new(0.0, skeleton_attr.belt.0, skeleton_attr.belt.1);
-<<<<<<< HEAD
         next.belt.ori = Quaternion::rotation_x(velocity.z.abs() * -0.005 + abstilt * 1.0)
             * Quaternion::rotation_z(short * -0.2 * intensity);
-=======
->>>>>>> 67055d93
         next.belt.scale = Vec3::one();
 
         next.back.offset = Vec3::new(0.0, skeleton_attr.back.0, skeleton_attr.back.1);
         next.back.scale = Vec3::one() * 1.02;
 
         next.shorts.offset = Vec3::new(0.0, skeleton_attr.shorts.0, skeleton_attr.shorts.1);
-<<<<<<< HEAD
         next.shorts.ori = Quaternion::rotation_x(velocity.z.abs() * -0.005 + abstilt * 1.0)
             * Quaternion::rotation_z(short * -0.3 * intensity);
-=======
->>>>>>> 67055d93
         next.shorts.scale = Vec3::one();
 
         next.l_hand.offset = Vec3::new(
