use crate::{
    column::{quadratic_nearest_point, river_spline_coeffs, ColumnSample},
    sim::{
        neighbors, uniform_idx_as_vec2, vec2_as_uniform_idx, Alt, RiverKind, WorldSim,
        NEIGHBOR_DELTA, WORLD_SIZE,
    },
    CONFIG,
};
use common::{terrain::TerrainChunkSize, vol::RectVolSize};
use std::{f32, f64, iter};
use vek::*;

pub struct MapConfig<'a> {
    /// Dimensions of the window being written to.  Defaults to WORLD_SIZE.
    pub dimensions: Vec2<usize>,
    /// x, y, and z of top left of map (defaults to (0.0, 0.0,
    /// CONFIG.sea_level)).
    pub focus: Vec3<f64>,
    /// Altitude is divided by gain and clamped to [0, 1]; thus, decreasing gain
    /// makes smaller differences in altitude appear larger.
    ///
    /// Defaults to CONFIG.mountain_scale.
    pub gain: f32,
    /// lgain is used for shading purposes and refers to how much impact a
    /// change in the z direction has on the perceived slope relative to the
    /// same change in x and y.
    ///
    /// Defaults to TerrainChunkSize::RECT_SIZE.x.
    pub lgain: f64,
    /// Scale is like gain, but for x and y rather than z.
    ///
    /// Defaults to WORLD_SIZE.x / dimensions.x (NOTE: fractional, not integer,
    /// division!).
    pub scale: f64,
    /// Vector that indicates which direction light is coming from, if shading
    /// is turned on.
    ///
    /// Right-handed coordinate system: light is going left, down, and
    /// "backwards" (i.e. on the map, where we translate the y coordinate on
    /// the world map to z in the coordinate system, the light comes from -y
    /// on the map and points towards +y on the map).  In a right
    /// handed coordinate system, the "camera" points towards -z, so positive z
    /// is backwards "into" the camera.
    ///
    /// "In world space the x-axis will be pointing east, the y-axis up and the
    /// z-axis will be pointing south"
    ///
    /// Defaults to (-0.8, -1.0, 0.3).
    pub light_direction: Vec3<f64>,
    /// If Some, uses the provided horizon map.
    ///
    /// Defaults to None.
    pub horizons: Option<&'a [(Vec<Alt>, Vec<Alt>); 2]>,
    /// If Some, uses the provided column samples to determine surface color.
    ///
    /// Defaults to None.
    pub samples: Option<&'a [Option<ColumnSample<'a>>]>,
    /// If true, only the basement (bedrock) is used for altitude; otherwise,
    /// the surface is used.
    ///
    /// Defaults to false.
    pub is_basement: bool,
    /// If true, water is rendered; otherwise, the surface without water is
    /// rendered, even if it is underwater.
    ///
    /// Defaults to true.
    pub is_water: bool,
    /// If true, 3D lighting and shading are turned on.  Otherwise, a plain
    /// altitude map is used.
    ///
    /// Defaults to true.
    pub is_shaded: bool,
    /// If true, the red component of the image is also used for temperature
    /// (redder is hotter). Defaults to false.
    pub is_temperature: bool,
    /// If true, the blue component of the image is also used for humidity
    /// (bluer is wetter).
    ///
    /// Defaults to false.
    pub is_humidity: bool,
    /// Record debug information.
    ///
    /// Defaults to false.
    pub is_debug: bool,
}

pub const QUADRANTS: usize = 4;

pub struct MapDebug {
    pub quads: [[u32; QUADRANTS]; QUADRANTS],
    pub rivers: u32,
    pub lakes: u32,
    pub oceans: u32,
}

impl<'a> Default for MapConfig<'a> {
    fn default() -> Self {
        let dimensions = WORLD_SIZE;
        Self {
            dimensions,
            focus: Vec3::new(0.0, 0.0, CONFIG.sea_level as f64),
            gain: CONFIG.mountain_scale,
            lgain: TerrainChunkSize::RECT_SIZE.x as f64,
            scale: WORLD_SIZE.x as f64 / dimensions.x as f64,
            light_direction: Vec3::new(-1.2, -1.0, 0.8),
            horizons: None,
            samples: None,

            is_basement: false,
            is_water: true,
            is_shaded: true,
            is_temperature: false,
            is_humidity: false,
            is_debug: false,
        }
    }
}

/// Connection kind (per edge).  Currently just supports rivers, but may be
/// extended to support paths or at least one other kind of connection.
#[derive(Clone, Copy, Debug)]
pub enum ConnectionKind {
    /// Connection forms a visible river.
    River,
}

/// Map connection (per edge).
#[derive(Clone, Copy, Debug)]
pub struct Connection {
    /// The kind of connection this is (e.g. river or path).
    pub kind: ConnectionKind,
    /// Assumed to be the "b" part of a 2d quadratic function.
    pub spline_derivative: Vec2<f32>,
    /// Width of the connection.
    pub width: f32,
}

/// Per-chunk data the map needs to be able to sample in order to correctly
/// render.
#[derive(Clone, Debug)]
pub struct MapSample {
    /// the base RGB color for a particular map pixel using the current settings
    /// (i.e. the color *without* lighting).
    pub rgb: Rgb<u8>,
    /// Surface altitude information
    /// (correctly reflecting settings like is_basement and is_water)
    pub alt: f64,
    /// Downhill chunk (may not be meaningful on ocean tiles, or at least edge
    /// tiles)
    pub downhill_wpos: Vec2<i32>,
    /// Connection information about any connections to/from this chunk (e.g.
    /// rivers).
    ///
    /// Connections at each index correspond to the same index in
    /// NEIGHBOR_DELTA.
    pub connections: Option<[Option<Connection>; 8]>,
}

impl<'a> MapConfig<'a> {
    /// A sample function that grabs the connections at a chunk.
    ///
    /// Currently this just supports rivers, but ideally it can be extended past
    /// that.
    ///
    /// A sample function that grabs surface altitude at a column.
    /// (correctly reflecting settings like is_basement and is_water).
    ///
    /// The altitude produced by this function at a column corresponding to a
    /// particular chunk should be identical to the altitude produced by
    /// sample_pos at that chunk.
    ///
    /// You should generally pass a closure over this function into generate
    /// when constructing a map for the first time.
    /// However, if repeated construction is needed, or alternate base colors
    /// are to be used for some reason, one should pass a custom function to
    /// generate instead (e.g. one that just looks up the height in a cached
    /// array).
    pub fn sample_wpos(&self, sampler: &WorldSim, wpos: Vec2<i32>) -> f32 {
        let MapConfig {
            focus,
            gain,

            is_basement,
            is_water,
            ..
        } = *self;

        (sampler
            .get_wpos(wpos)
            .map(|s| {
                if is_basement { s.basement } else { s.alt }.max(if is_water {
                    s.water_alt
                } else {
                    -f32::INFINITY
                })
            })
            .unwrap_or(CONFIG.sea_level)
            - focus.z as f32)
            / gain as f32
    }

    /// Samples a MapSample at a chunk.
    ///
    /// You should generally pass a closure over this function into generate
    /// when constructing a map for the first time.
    /// However, if repeated construction is needed, or alternate base colors
    /// are to be used for some reason, one should pass a custom function to
    /// generate instead (e.g. one that just looks up the color in a cached
    /// array).
    pub fn sample_pos(&self, sampler: &WorldSim, pos: Vec2<i32>) -> MapSample {
        let MapConfig {
            focus,
            gain,
            samples,

            is_basement,
            is_water,
            is_shaded,
            is_temperature,
            is_humidity,
            // is_debug,
            ..
        } = *self;

        let true_sea_level = (CONFIG.sea_level as f64 - focus.z) / gain as f64;

        let (
            chunk_idx,
            alt,
            basement,
            water_alt,
            humidity,
            temperature,
            downhill,
            river_kind,
            spline_derivative,
        ) = sampler
            .get(pos)
            .map(|sample| {
                (
                    Some(vec2_as_uniform_idx(pos)),
                    sample.alt,
                    sample.basement,
                    sample.water_alt,
                    sample.humidity,
                    sample.temp,
                    sample.downhill,
                    sample.river.river_kind,
                    sample.river.spline_derivative,
                )
            })
            .unwrap_or((
                None,
                CONFIG.sea_level,
                CONFIG.sea_level,
                CONFIG.sea_level,
                0.0,
                0.0,
                None,
                None,
                Vec2::zero(),
            ));

        let humidity = humidity.min(1.0).max(0.0);
        let temperature = temperature.min(1.0).max(-1.0) * 0.5 + 0.5;
        let wpos = pos * TerrainChunkSize::RECT_SIZE.map(|e| e as i32);
        let column_rgb = samples
            .and_then(|samples| {
                chunk_idx
                    .and_then(|chunk_idx| samples.get(chunk_idx))
                    .map(Option::as_ref)
                    .flatten()
            })
            .map(|sample| {
                // TODO: Eliminate the redundancy between this and the block renderer.
                let grass_depth = (1.5 + 2.0 * sample.chaos).min(alt - basement);
                let wposz = if is_basement { basement } else { alt };
                if is_basement && wposz < alt - grass_depth {
                    Lerp::lerp(
                        sample.sub_surface_color,
                        sample.stone_col.map(|e| e as f32 / 255.0),
                        (alt - grass_depth - wposz as f32) * 0.15,
                    )
                    .map(|e| e as f64)
                } else {
                    Lerp::lerp(
                        sample.sub_surface_color,
                        sample.surface_color,
                        ((wposz as f32 - (alt - grass_depth)) / grass_depth).powf(0.5),
                    )
                    .map(|e| e as f64)
                }
            });

        let downhill_wpos = downhill
            .map(|downhill_pos| downhill_pos)
            .unwrap_or(wpos + TerrainChunkSize::RECT_SIZE.map(|e| e as i32));
        let alt = if is_basement { basement } else { alt };

        let true_water_alt = (alt.max(water_alt) as f64 - focus.z) / gain as f64;
        let true_alt = (alt as f64 - focus.z) / gain as f64;
        let water_depth = (true_water_alt - true_alt).min(1.0).max(0.0);
        let alt = true_alt.min(1.0).max(0.0);

        let water_color_factor = 2.0;
        let g_water = 32.0 * water_color_factor;
        let b_water = 64.0 * water_color_factor;
        let column_rgb = column_rgb.unwrap_or(Rgb::new(
            if is_shaded || is_temperature {
                1.0
            } else {
                0.0
            },
            if is_shaded { 1.0 } else { alt },
            if is_shaded || is_humidity { 1.0 } else { 0.0 },
        ));
        let mut connections = [None; 8];
        let mut has_connections = false;
        // TODO: Support non-river connections.
        // TODO: Support multiple connections.
        let river_width = river_kind.map(|river| match river {
            RiverKind::River { cross_section } => cross_section.x,
            RiverKind::Lake { .. } | RiverKind::Ocean => TerrainChunkSize::RECT_SIZE.x as f32,
        });
        if let (Some(river_width), true) = (river_width, is_water) {
            let downhill_pos = downhill_wpos.map2(TerrainChunkSize::RECT_SIZE, |e, f| e / f as i32);
            NEIGHBOR_DELTA
                .iter()
                .zip((&mut connections).iter_mut())
                .filter(|&(&offset, _)| downhill_pos - pos == Vec2::from(offset))
                .for_each(|(_, connection)| {
                    has_connections = true;
                    *connection = Some(Connection {
                        kind: ConnectionKind::River,
                        spline_derivative,
                        width: river_width,
                    });
                });
        };
        let rgb = match (river_kind, (is_water, true_alt >= true_sea_level)) {
            (_, (false, _)) | (None, (_, true)) | (Some(RiverKind::River { .. }), _) => {
                let (r, g, b) = (
                    (column_rgb.r
                        * if is_temperature {
                            temperature as f64
                        } else {
                            column_rgb.r
                        })
                    .sqrt(),
                    column_rgb.g,
                    (column_rgb.b
                        * if is_humidity {
                            humidity as f64
                        } else {
                            column_rgb.b
                        })
                    .sqrt(),
                );
                Rgb::new((r * 255.0) as u8, (g * 255.0) as u8, (b * 255.0) as u8)
            },
            (None, _) | (Some(RiverKind::Lake { .. }), _) | (Some(RiverKind::Ocean), _) => {
                Rgb::new(
                    0,
                    ((g_water - water_depth * g_water) * 1.0) as u8,
                    ((b_water - water_depth * b_water) * 1.0) as u8,
                )
            },
        };

        MapSample {
            rgb,
            alt: if is_water {
                true_alt.max(true_water_alt)
            } else {
                true_alt
            },
            downhill_wpos,
            connections: if has_connections {
                Some(connections)
            } else {
                None
            },
        }
    }

    /// Generates a map image using the specified settings.  Note that it will
    /// write from left to write from (0, 0) to dimensions - 1, inclusive,
    /// with 4 1-byte color components provided as (r, g, b, a).  It is up
    /// to the caller to provide a function that translates this information
    /// into the correct format for a buffer and writes to it.
    ///
    /// sample_pos is a function that, given a chunk position, returns enough
    /// information about the chunk to attempt to render it on the map.
    /// When in doubt, try using `MapConfig::sample_pos` for this.
    ///
    /// sample_wpos is a simple function that, given a *column* position,
    /// returns the approximate altitude at that column.  When in doubt, try
    /// using `MapConfig::sample_wpos` for this.
    pub fn generate(
        &self,
        sample_pos: impl Fn(Vec2<i32>) -> MapSample,
        sample_wpos: impl Fn(Vec2<i32>) -> f32,
        // sampler: &WorldSim,
        mut write_pixel: impl FnMut(Vec2<usize>, (u8, u8, u8, u8)),
    ) -> MapDebug {
        let MapConfig {
            dimensions,
            focus,
            gain,
            lgain,
            scale,
            light_direction,
            horizons,

            is_shaded,
            // is_debug,
            ..
        } = *self;

        let light_direction = Vec3::new(
            light_direction.x,
            light_direction.y,
            0.0, // we currently ignore light_direction.z.
        );
        let light_shadow_dir = if light_direction.x >= 0.0 { 0 } else { 1 };
        let horizon_map = horizons.map(|horizons| &horizons[light_shadow_dir]);
        let light = light_direction.normalized();
        let /*mut */quads = [[0u32; QUADRANTS]; QUADRANTS];
        let /*mut */rivers = 0u32;
        let /*mut */lakes = 0u32;
        let /*mut */oceans = 0u32;

        let focus_rect = Vec2::from(focus);

        let chunk_size = TerrainChunkSize::RECT_SIZE.map(|e| e as f64);

        (0..dimensions.y * dimensions.x)
            .into_iter()
            .for_each(|chunk_idx| {
                let i = chunk_idx % dimensions.x as usize;
                let j = chunk_idx / dimensions.x as usize;

                let wposf = focus_rect + Vec2::new(i as f64, j as f64) * scale;
                let pos = wposf.map(|e: f64| e as i32);
                let wposf = wposf * chunk_size;

                let chunk_idx = if pos.reduce_partial_min() >= 0
                    && pos.x < WORLD_SIZE.x as i32
                    && pos.y < WORLD_SIZE.y as i32
                {
                    Some(vec2_as_uniform_idx(pos))
                } else {
                    None
                };

                let MapSample {
                    rgb,
                    alt,
                    downhill_wpos,
                    ..
                } = sample_pos(pos);

                let alt = alt as f32;
                let wposi = pos * TerrainChunkSize::RECT_SIZE.map(|e| e as i32);
                let mut rgb = rgb.map(|e| e as f64 / 255.0);

                // Material properties:
                //
                // For each material in the scene,
                //  k_s = (RGB) specular reflection constant
                let mut k_s = Rgb::new(1.0, 1.0, 1.0);
                //  k_d = (RGB) diffuse reflection constant
                let mut k_d = rgb;
                //  k_a = (RGB) ambient reflection constant
                let mut k_a = rgb;
                //  α = (per-material) shininess constant
                let mut alpha = 4.0; // 4.0;

                // Compute connections
                let mut has_river = false;
                // NOTE: consider replacing neighbors with local_cells, since it is more
                // accurate (though I'm not sure if it can matter for these
                // purposes).
                chunk_idx
                    .map(|chunk_idx| neighbors(chunk_idx).chain(iter::once(chunk_idx)))
                    .into_iter()
                    .flatten()
                    .for_each(|neighbor_posi| {
                        let neighbor_pos = uniform_idx_as_vec2(neighbor_posi);
                        let neighbor_wpos = neighbor_pos.map(|e| e as f64) * chunk_size;
                        let MapSample { connections, .. } = sample_pos(neighbor_pos);
                        NEIGHBOR_DELTA
                            .iter()
                            .zip(
                                connections
                                    .as_ref()
                                    .map(|e| e.iter())
                                    .into_iter()
                                    .flatten()
                                    .into_iter(),
                            )
                            .for_each(|(&delta, connection)| {
                                let connection = if let Some(connection) = connection {
                                    connection
                                } else {
                                    return;
                                };
                                let downhill_wpos = neighbor_wpos
                                    + Vec2::from(delta).map(|e: i32| e as f64) * chunk_size;
                                let coeffs = river_spline_coeffs(
                                    neighbor_wpos,
                                    connection.spline_derivative,
                                    downhill_wpos,
                                );
                                let (_t, _pt, dist) = if let Some((t, pt, dist)) =
                                    quadratic_nearest_point(&coeffs, wposf)
                                {
                                    (t, pt, dist)
                                } else {
                                    let ndist = wposf.distance_squared(neighbor_wpos);
                                    let ddist = wposf.distance_squared(downhill_wpos);
                                    if ndist <= ddist {
                                        (0.0, neighbor_wpos, ndist)
                                    } else {
                                        (1.0, downhill_wpos, ddist)
                                    }
                                };
                                let connection_dist = (dist.sqrt()
                                    - (connection.width as f64 * 0.5).max(1.0))
                                .max(0.0);
                                if connection_dist == 0.0 {
                                    match connection.kind {
                                        ConnectionKind::River => {
                                            has_river = true;
                                        },
                                    }
                                }
                            });
                    });

                // Color in connectins.
                let water_color_factor = 2.0;
                let g_water = 32.0 * water_color_factor;
                let b_water = 64.0 * water_color_factor;
                if has_river {
                    let water_rgb = Rgb::new(0, ((g_water) * 1.0) as u8, ((b_water) * 1.0) as u8)
                        .map(|e| e as f64 / 255.0);
                    rgb = water_rgb;
                    k_s = Rgb::new(1.0, 1.0, 1.0);
                    k_d = water_rgb;
                    k_a = water_rgb;
                    alpha = 0.255;
                }

                let downhill_alt = sample_wpos(downhill_wpos);
                let cross_pos = wposi
                    + ((downhill_wpos - wposi)
                        .map(|e| e as f32)
                        .rotated_z(f32::consts::FRAC_PI_2)
                        .map(|e| e as i32));
                let cross_alt = sample_wpos(cross_pos);
                // Pointing downhill, forward
                // (index--note that (0,0,1) is backward right-handed)
                let forward_vec = Vec3::new(
                    (downhill_wpos.x - wposi.x) as f64,
                    ((downhill_alt - alt) * gain) as f64 * lgain,
                    (downhill_wpos.y - wposi.y) as f64,
                );
                // Pointing 90 degrees left (in horizontal xy) of downhill, up
                // (middle--note that (1,0,0), 90 degrees CCW backward, is right right-handed)
                let up_vec = Vec3::new(
                    (cross_pos.x - wposi.x) as f64,
                    ((cross_alt - alt) * gain) as f64 * lgain,
                    (cross_pos.y - wposi.y) as f64,
                );
                // let surface_normal = Vec3::new(lgain * (f.y * u.z - f.z * u.y), -(f.x * u.z -
                // f.z * u.x), lgain * (f.x * u.y - f.y * u.x)).normalized();
                // Then cross points "to the right" (upwards) on a right-handed coordinate
                // system. (right-handed coordinate system means (0, 0, 1.0) is
                // "forward" into the screen).
                let surface_normal = forward_vec.cross(up_vec).normalized();

                // TODO: Figure out if we can reimplement debugging.
                /* if is_debug {
                    let quad = |x: f32| {
                        ((x as f64 * QUADRANTS as f64).floor() as usize).min(QUADRANTS - 1)
                    };
                    if river_kind.is_none() || humidity != 0.0 {
                        quads[quad(humidity)][quad(temperature)] += 1;
                    }
                    match river_kind {
                        Some(RiverKind::River { .. }) => {
                            rivers += 1;
                        },
                        Some(RiverKind::Lake { .. }) => {
                            lakes += 1;
                        },
                        Some(RiverKind::Ocean { .. }) => {
                            oceans += 1;
                        },
                        None => {},
                    }
                } */

<<<<<<< HEAD
                let water_color_factor = 2.0;
                let g_water = 32.0 * water_color_factor;
                let b_water = 64.0 * water_color_factor;
                let rgb = match (river_kind, (is_water, true_alt >= true_sea_level)) {
                    (_, (false, _)) | (None, (_, true)) => {
                        let (r, g, b) = (
                            (if is_shaded { alt } else { alt }
                                * if is_temperature {
                                    temperature as f64
                                } else if is_shaded {
                                    alt
                                } else {
                                    0.0
                                })
                            .sqrt(),
                            if is_shaded { 0.4 + (alt * 0.6) } else { alt },
                            (if is_shaded { alt } else { alt }
                                * if is_humidity {
                                    humidity as f64
                                } else if is_shaded {
                                    alt
                                } else {
                                    0.0
                                })
                            .sqrt(),
                        );
                        let light = if is_shaded { light } else { 1.0 };
                        (
                            (r * light * 255.0) as u8,
                            (g * light * 255.0) as u8,
                            (b * light * 255.0) as u8,
                        )
                    },
                    (Some(RiverKind::Ocean), _) => (
                        0,
                        ((g_water - water_depth * g_water) * 1.0) as u8,
                        ((b_water - water_depth * b_water) * 1.0) as u8,
                    ),
                    (Some(RiverKind::River { .. }), _) => (
                        0,
                        g_water as u8 + (alt * (127.0 - g_water)) as u8,
                        b_water as u8 + (alt * (255.0 - b_water)) as u8,
                    ),
                    (None, _) | (Some(RiverKind::Lake { .. }), _) => (
                        0,
                        (((g_water + water_alt * (127.0 - 32.0)) + (-water_depth * g_water)) * 1.0)
                            as u8,
                        (((b_water + water_alt * (255.0 - b_water)) + (-water_depth * b_water))
                            * 1.0) as u8,
                    ),
                };

                let rgba = (rgb.0, rgb.1, rgb.2, (255.0 * alt.max(water_alt)) as u8);

=======
                let shade_frac = horizon_map
                    .and_then(|(angles, heights)| {
                        chunk_idx
                            .and_then(|chunk_idx| angles.get(chunk_idx))
                            .map(|&e| (e as f64, heights))
                    })
                    .and_then(|(e, heights)| {
                        chunk_idx
                            .and_then(|chunk_idx| heights.get(chunk_idx))
                            .map(|&f| (e, f as f64))
                    })
                    .map(|(angle, height)| {
                        let w = 0.1;
                        if angle != 0.0 && light_direction.x != 0.0 {
                            let deltax = height / angle;
                            let lighty = (light_direction.y / light_direction.x * deltax).abs();
                            let deltay = lighty - height;
                            let s = (deltay / deltax / w).min(1.0).max(0.0);
                            // Smoothstep
                            s * s * (3.0 - 2.0 * s)
                        } else {
                            1.0
                        }
                    })
                    .unwrap_or(1.0);

                let rgb = if is_shaded {
                    // Phong reflection model with shadows:
                    //
                    // I_p = k_a i_a + shadow * Σ {m ∈ lights} (k_d (L_m ⋅ N) i_m,d + k_s (R_m ⋅
                    // V)^α i_m,s)
                    //
                    // where for the whole scene,
                    //  i_a = (RGB) intensity of ambient lighting component
                    let i_a = Rgb::new(0.1, 0.1, 0.1);
                    //  V = direction pointing towards the viewer (e.g. virtual camera).
                    let v = Vec3::new(0.0, 0.0, -1.0).normalized();
                    // let v = Vec3::new(0.0, -1.0, 0.0).normalized();
                    //
                    // for each light m,
                    //  i_m,d = (RGB) intensity of diffuse component of light source m
                    let i_m_d = Rgb::new(1.0, 1.0, 1.0);
                    //  i_m,s = (RGB) intensity of specular component of light source m
                    let i_m_s = Rgb::new(0.45, 0.45, 0.45);
                    // let i_m_s = Rgb::new(0.45, 0.45, 0.45);

                    // for each light m and point p,
                    //  L_m = (normalized) direction vector from point on surface to light source m
                    let l_m = light;
                    //  N = (normalized) normal at this point on the surface,
                    let n = surface_normal;
                    //  R_m = (normalized) direction a perfectly reflected ray of light from m would
                    // take from point p      = 2(L_m ⋅ N)N - L_m
                    let r_m = (-l_m).reflected(n); // 2 * (l_m.dot(n)) * n - l_m;
                    //
                    // and for each point p in the scene,
                    //  shadow = computed shadow factor at point p
                    // FIXME: Should really just be shade_frac, but with only ambient light we lose
                    // all local lighting detail... some sort of global illumination (e.g.
                    // radiosity) is of course the "right" solution, but maybe we can find
                    // something cheaper?
                    let shadow = 0.2 + 0.8 * shade_frac;

                    let lambertian = l_m.dot(n).max(0.0);
                    let spec_angle = r_m.dot(v).max(0.0);

                    let ambient = k_a * i_a;
                    let diffuse = k_d * lambertian * i_m_d;
                    let specular = k_s * spec_angle.powf(alpha) * i_m_s;
                    (ambient + shadow * (diffuse + specular)).map(|e| e.min(1.0))
                } else {
                    rgb
                }
                .map(|e| (e * 255.0) as u8);

                let rgba = (rgb.r, rgb.g, rgb.b, 255);
>>>>>>> e5997f6f
                write_pixel(Vec2::new(i, j), rgba);
            });

        MapDebug {
            quads,
            rivers,
            lakes,
            oceans,
        }
    }
}<|MERGE_RESOLUTION|>--- conflicted
+++ resolved
@@ -602,62 +602,6 @@
                     }
                 } */
 
-<<<<<<< HEAD
-                let water_color_factor = 2.0;
-                let g_water = 32.0 * water_color_factor;
-                let b_water = 64.0 * water_color_factor;
-                let rgb = match (river_kind, (is_water, true_alt >= true_sea_level)) {
-                    (_, (false, _)) | (None, (_, true)) => {
-                        let (r, g, b) = (
-                            (if is_shaded { alt } else { alt }
-                                * if is_temperature {
-                                    temperature as f64
-                                } else if is_shaded {
-                                    alt
-                                } else {
-                                    0.0
-                                })
-                            .sqrt(),
-                            if is_shaded { 0.4 + (alt * 0.6) } else { alt },
-                            (if is_shaded { alt } else { alt }
-                                * if is_humidity {
-                                    humidity as f64
-                                } else if is_shaded {
-                                    alt
-                                } else {
-                                    0.0
-                                })
-                            .sqrt(),
-                        );
-                        let light = if is_shaded { light } else { 1.0 };
-                        (
-                            (r * light * 255.0) as u8,
-                            (g * light * 255.0) as u8,
-                            (b * light * 255.0) as u8,
-                        )
-                    },
-                    (Some(RiverKind::Ocean), _) => (
-                        0,
-                        ((g_water - water_depth * g_water) * 1.0) as u8,
-                        ((b_water - water_depth * b_water) * 1.0) as u8,
-                    ),
-                    (Some(RiverKind::River { .. }), _) => (
-                        0,
-                        g_water as u8 + (alt * (127.0 - g_water)) as u8,
-                        b_water as u8 + (alt * (255.0 - b_water)) as u8,
-                    ),
-                    (None, _) | (Some(RiverKind::Lake { .. }), _) => (
-                        0,
-                        (((g_water + water_alt * (127.0 - 32.0)) + (-water_depth * g_water)) * 1.0)
-                            as u8,
-                        (((b_water + water_alt * (255.0 - b_water)) + (-water_depth * b_water))
-                            * 1.0) as u8,
-                    ),
-                };
-
-                let rgba = (rgb.0, rgb.1, rgb.2, (255.0 * alt.max(water_alt)) as u8);
-
-=======
                 let shade_frac = horizon_map
                     .and_then(|(angles, heights)| {
                         chunk_idx
@@ -734,7 +678,6 @@
                 .map(|e| (e * 255.0) as u8);
 
                 let rgba = (rgb.r, rgb.g, rgb.b, 255);
->>>>>>> e5997f6f
                 write_pixel(Vec2::new(i, j), rgba);
             });
 
