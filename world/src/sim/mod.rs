--- conflicted
+++ resolved
@@ -113,19 +113,11 @@
     pub fn generate(seed: u32) -> Self {
         let mut rng = ChaChaRng::from_seed(seed_expan::rng_state(seed));
 
-<<<<<<< HEAD
-        let gen_ctx = GenCtx {
-            turb_x_nz: SuperSimplex::new().set_seed(gen_seed()),
-            turb_y_nz: SuperSimplex::new().set_seed(gen_seed()),
-            chaos_nz: RidgedMulti::new().set_octaves(7).set_seed(gen_seed()),
-            hill_nz: SuperSimplex::new().set_seed(gen_seed()),
-=======
         let mut gen_ctx = GenCtx {
             turb_x_nz: SuperSimplex::new().set_seed(rng.gen()),
             turb_y_nz: SuperSimplex::new().set_seed(rng.gen()),
             chaos_nz: RidgedMulti::new().set_octaves(7).set_seed(rng.gen()),
             hill_nz: SuperSimplex::new().set_seed(rng.gen()),
->>>>>>> 9b19fcc4
             alt_nz: HybridMulti::new()
                 .set_octaves(8)
                 .set_persistence(0.1)
@@ -159,22 +151,22 @@
 
             town_gen: StructureGen2d::new(rng.gen(), 2048, 1024),
         };
-<<<<<<< HEAD
-        let river_seed = RandomField::new(gen_seed());
+
+        let river_seed = RandomField::new(rng.gen());
         let rock_strength_nz = Fbm::new()
                 .set_octaves(8)
                 .set_persistence(0.9)
-                .set_seed(gen_seed());
+                .set_seed(rng.gen());
 
         let (alt_base, chaos) = rayon::join(
             || uniform_noise(|_, wposf| {
                 // "Base" of the chunk, to be multiplied by CONFIG.mountain_scale (multiplied value
-                // is from -0.25 * (CONFIG.mountain_scale * 1.1) to
-                // 0.25 * (CONFIG.mountain_scale * 0.9), but value here is from -0.275 to 0.225).
+                // is from -0.35 * (CONFIG.mountain_scale * 1.05) to
+                // 0.35 * (CONFIG.mountain_scale * 0.95), but value here is from -0.3675 to 0.3325).
                 Some(
-                    (gen_ctx.alt_nz.get((wposf.div(12_000.0)).into_array()) as f32)
-                        .sub(0.1)
-                        .mul(0.25),
+                    (gen_ctx.alt_nz.get((wposf.div(/*12_000.0*/10_000.0)).into_array()) as f32)
+                        .sub(/*0.1*/0.05)
+                        .mul(/*0.25*/0.35),
                 )
             }),
             || uniform_noise(|_, wposf| {
@@ -192,18 +184,18 @@
                     .add(0.3)
                     .max(0.0);
 
-                // chaos produces a value in [0.1, 1.24].  It is a meta-level factor intended to
+                // chaos produces a value in [0.12, 1.24].  It is a meta-level factor intended to
                 // reflect how "chaotic" the region is--how much weird stuff is going on on this
                 // terrain.
                 Some(
                     (gen_ctx.chaos_nz.get((wposf.div(3_000.0)).into_array()) as f32)
                         .add(1.0)
                         .mul(0.5)
-                        // [0, 1] * [0.25, 1] = [0, 1] (but probably towards the lower end)
+                        // [0, 1] * [0.4, 1] = [0, 1] (but probably towards the lower end)
                         .mul(
                             (gen_ctx.chaos_nz.get((wposf.div(6_000.0)).into_array()) as f32)
                                 .abs()
-                                .max(0.25)
+                                .max(0.4)
                                 .min(1.0),
                         )
                         // Chaos is always increased by a little when we're on a hill (but remember
@@ -211,81 +203,34 @@
                         // [0, 1] + 0.15 * [0, 1.6] = [0, 1.24]
                         .add(0.2 * hill)
                         // We can't have *no* chaos!
-                        .max(0.1),
+                        .max(0.12),
                 )
             }),
         );
-=======
-
-        // "Base" of the chunk, to be multiplied by CONFIG.mountain_scale (multiplied value is
-        // from -0.25 * (CONFIG.mountain_scale * 1.1) to 0.25 * (CONFIG.mountain_scale * 0.9),
-        // but value here is from -0.275 to 0.225).
-        let alt_base = uniform_noise(|_, wposf| {
-            Some(
-                (gen_ctx.alt_nz.get((wposf.div(10_000.0)).into_array()) as f32)
-                    .sub(0.05)
-                    .mul(0.35),
-            )
-        });
-
-        // chaos produces a value in [0.1, 1.24].  It is a meta-level factor intended to reflect how
-        // "chaotic" the region is--how much weird stuff is going on on this terrain.
-        let chaos = uniform_noise(|_posi, wposf| {
-            // From 0 to 1.6, but the distribution before the max is from -1 and 1, so there is a
-            // 50% chance that hill will end up at 0.
-            let hill = (0.0
-                + gen_ctx
-                    .hill_nz
-                    .get((wposf.div(1_500.0)).into_array())
-                    .mul(1.0) as f32
-                + gen_ctx
-                    .hill_nz
-                    .get((wposf.div(400.0)).into_array())
-                    .mul(0.3) as f32)
-                .add(0.3)
-                .max(0.0);
-
-            Some(
-                (gen_ctx.chaos_nz.get((wposf.div(3_500.0)).into_array()) as f32)
-                    .add(1.0)
-                    .mul(0.5)
-                    // [0, 1] * [0.25, 1] = [0, 1] (but probably towards the lower end)
-                    .mul(
-                        (gen_ctx.chaos_nz.get((wposf.div(6_000.0)).into_array()) as f32)
-                            .abs()
-                            .max(0.4)
-                            .min(1.0),
-                    )
-                    // Chaos is always increased by a little when we're on a hill (but remember that
-                    // hill is 0 about 50% of the time).
-                    // [0, 1] + 0.15 * [0, 1.6] = [0, 1.24]
-                    .add(0.2 * hill)
-                    // We can't have *no* chaos!
-                    .max(0.12),
-            )
-        });
->>>>>>> 9b19fcc4
 
         // We ignore sea level because we actually want to be relative to sea level here and want
         // things in CONFIG.mountain_scale units, but otherwise this is a correct altitude
         // calculation.  Note that this is using the "unadjusted" temperature.
-<<<<<<< HEAD
         let alt_old =
         /*let (alt_old, mut alt_pos) = rayon::join(
             || */uniform_noise(|posi, wposf| {
                 // This is the extension upwards from the base added to some extra noise from -1 to
                 // 1.
+                //
                 // The extra noise is multiplied by alt_main (the mountain part of the extension)
-                // clamped to [0.25, 1], and made 60% larger (so the extra noise is between
-                // [-1.6, 1.6],
-                // and the final noise is never more than 160% or less than 40% of the original
-                // noise, depending on altitude).
+                // powered to 0.8 and clamped to [0.15, 1], to get a value between [-1, 1] again.
+                //
+                // The sides then receive the sequence (y * 0.3 + 1.0) * 0.4, so we have
+                // [-1*1*(1*0.3+1)*0.4, 1*(1*0.3+1)*0.4] = [-0.52, 0.52].
+                //
                 // Adding this to alt_main thus yields a value between -0.4 (if alt_main = 0 and
-                // gen_ctx = -1) and 2.6 (if alt_main = 1 and gen_ctx = 1).  When the generated
-                // small_nz
-                // value hits -0.625 the value crosses 0, so most of the points are above 0.
+                // gen_ctx = -1, 0+-1*(0*.3+1)*0.4) and 1.52 (if alt_main = 1 and gen_ctx = 1).
+                // Most of the points are above 0.
                 //
-                // Then, we add 1 and divide by 2 to get a value between 0.3 and 1.8.
+                // Next, we add again by a sin of alt_main (between [-1, 1])^pow, getting
+                // us (after adjusting for sign) another value between [-1, 1], and then this is
+                // multiplied by 0.045 to get [-0.045, 0.045], which is added to [-0.4, 0.52] to get
+                // [-0.445, 0.565].
                 let alt_main = {
                     // Extension upwards from the base.  A positive number from 0 to 1 curved to be
                     // maximal at 0.  Also to be multiplied by CONFIG.mountain_scale.
@@ -293,12 +238,17 @@
                         .abs()
                         .powf(1.35);
 
+                    fn spring(x: f32, pow: f32) -> f32 {
+                        x.abs().powf(pow) * x.signum()
+                    }
+
                     (0.0 + alt_main
                         + (gen_ctx.small_nz.get((wposf.div(300.0)).into_array()) as f32)
-                            .mul(alt_main.max(0.25))
+                        .mul(alt_main.powf(0.8).max(/*0.25*/0.15))
                             .mul(0.3)
                             .add(1.0)
-                            .mul(0.5))
+                            .mul(0.4)
+                        + spring(alt_main.abs().powf(0.5).min(0.75).mul(60.0).sin(), 4.0).mul(0.045))
                 };
 
                 // Now we can compute the final altitude using chaos.
@@ -307,12 +257,12 @@
                 // level to get an adjusted value, then multiply the whole thing by map_edge_factor
                 // (TODO: compute final bounds).
                 //
-                // [-.275, .225] + ([0, 1] + ([-1, 1] * [0, 0.25] * 0.3 + 1.0) * 0.5) * [0.1, 1.24]
-                // = [-.275, .225] + ([0, 1] + ([-0.075, 0.075] * 0.5 + 0.5)) * [0.1, 1.24]
-                // = [-.275, .225] + ([0.4625, 1.5375]) * [0.1, 1.24]
-                // = [-.275, .225] + ([0.04625, 1.9065])
-                // = [-0.22875, 2.1315]
-                Some((alt_base[posi].1 + alt_main.mul(chaos[posi].1)).mul(map_edge_factor(posi))
+                // [-.3675, .3325] + [-0.445, 0.565] * [0.12, 1.24]^1.2
+                // ~ [-.3675, .3325] + [-0.445, 0.565] * [_, 1.30]
+                // = [-.3675, .3325] + ([-0.5785, 0.7345])
+                // = [-0.946, 1.067]
+                Some((alt_base[posi].1 + alt_main.mul(chaos[posi].1.powf(1.2)))
+                     .mul(map_edge_factor(posi))
                      .add((CONFIG.sea_level.div(CONFIG.mountain_scale).mul(map_edge_factor(posi))))
                      .sub(CONFIG.sea_level.div(CONFIG.mountain_scale)))
             })/*,
@@ -341,7 +291,7 @@
         // let alt = fill_sinks(old_height, /*|posi| alt_old[posi].1 * 0.05*//* old_height*/is_ocean_fn);
         // Clean up streams / lakes a little, make sure we have reasonable drainage.
         // 5.010e-4*2.5e5 ~ 125 ~ 128 / CONFIG.mountain_scale
-        let alt = do_erosion(/*&alt_old*//*v, *//*&mut *alt_pos, */0.0, /*96.0 / CONFIG.mountain_scale*/128.0 / CONFIG.mountain_scale,
+        let alt = do_erosion(/*&alt_old*//*v, *//*&mut *alt_pos, */0.0, /*96.0 / CONFIG.mountain_scale*/32.0 / CONFIG.mountain_scale,
                              50, &river_seed, &rock_strength_nz,
                              //|posi| v[posi].1,
                              // |posi| alt[posi],
@@ -357,11 +307,11 @@
                              // 128/2048 ~ 0.0625
                              // 512/2048 ~ 0.25
                              // 0.22875/2.36025 ~ 0.97...
-                             |posi| (((old_height(posi) + 0.22875) / 2.36025/* - CONFIG.sea_level / CONFIG.mountain_scale*/)
+                             |posi| (((old_height(posi) + 0.946) / 2.013/* - CONFIG.sea_level / CONFIG.mountain_scale*/)
                                      // .min(1.0)
                                      // .max(1.0 / CONFIG.mountain_scale)
-                                     /*.powf(1.0)*/ * /*0.05*//*0.0625*/(/*128.0*/128.0 / CONFIG.mountain_scale))
-                                     .min(128.0 / CONFIG.mountain_scale)
+                                     /*.powf(1.0)*/ * /*0.05*//*0.0625*/(/*128.0*/32.0 / CONFIG.mountain_scale))
+                                     .min(32.0 / CONFIG.mountain_scale)
                                      .max(1.0 / CONFIG.mountain_scale)
                                      /*.min(96.0 / CONFIG.mountain_scale)*/);
         let is_ocean = get_oceans(|posi| alt[posi]);
@@ -392,49 +342,6 @@
                 unreachable!();
             }
         } */
-=======
-        let alt = uniform_noise(|posi, wposf| {
-            // This is the extension upwards from the base added to some extra noise from -1 to 1.
-            // The extra noise is multiplied by alt_main (the mountain part of the extension)
-            // clamped to [0.25, 1], and made 60% larger (so the extra noise is between [-1.6, 1.6],
-            // and the final noise is never more than 160% or less than 40% of the original noise,
-            // depending on altitude).
-            // Adding this to alt_main thus yields a value between -0.4 (if alt_main = 0 and
-            // gen_ctx = -1) and 2.6 (if alt_main = 1 and gen_ctx = 1).  When the generated small_nz
-            // value hits -0.625 the value crosses 0, so most of the points are above 0.
-            //
-            // Then, we add 1 and divide by 2 to get a value between 0.3 and 1.8.
-            let alt_main = {
-                // Extension upwards from the base.  A positive number from 0 to 1 curved to be
-                // maximal at 0.  Also to be multiplied by CONFIG.mountain_scale.
-                let alt_main = (gen_ctx.alt_nz.get((wposf.div(2_000.0)).into_array()) as f32)
-                    .abs()
-                    .powf(1.35);
-
-                fn spring(x: f32, pow: f32) -> f32 {
-                    x.abs().powf(pow) * x.signum()
-                }
-
-                (0.0 + alt_main
-                    + (gen_ctx.small_nz.get((wposf.div(300.0)).into_array()) as f32)
-                        .mul(alt_main.powf(0.8).max(0.15))
-                        .mul(0.3)
-                        .add(1.0)
-                        .mul(0.4)
-                    + spring(alt_main.abs().powf(0.5).min(0.75).mul(60.0).sin(), 4.0).mul(0.045))
-            };
-
-            // Now we can compute the final altitude using chaos.
-            // We multiply by chaos clamped to [0.1, 1.24] to get a value between 0.03 and 2.232 for
-            // alt_pre, then multiply by CONFIG.mountain_scale and add to the base and sea level to
-            // get an adjusted value, then multiply the whole thing by map_edge_factor
-            // (TODO: compute final bounds).
-            Some(
-                (alt_base[posi].1 + alt_main.mul(chaos[posi].1.powf(1.2)))
-                    .mul(map_edge_factor(posi)),
-            )
-        });
->>>>>>> 9b19fcc4
 
         // assert_eq!(dh, downhill(&alt, /*old_height*/is_ocean_fn));
         let (boundary_len, indirection, water_alt_pos) = get_lakes(&/*water_alt*/alt, &mut dh);
@@ -582,13 +489,10 @@
                 for y in pos.y - 1..=pos.y + 1 {
                     if x >= 0 && y >= 0 && x < WORLD_SIZE.x as i32 && y < WORLD_SIZE.y as i32 {
                         let posi = vec2_as_uniform_idx(Vec2::new(x, y));
-<<<<<<< HEAD
+                        // if alt[posi].1.mul(CONFIG.mountain_scale) > -8.0 {
                         if /*flux_old[posi] * water_factor < 1.0 && water_alt[posi] < alt[posi] ||
                            /*alt_old[posi].1.mul(CONFIG.mountain_scale) > 0.0*/is_ocean_fn(posi)*/!is_underwater(posi) {
-=======
-                        if alt[posi].1.mul(CONFIG.mountain_scale) > -8.0 {
                             // Account for warping in later stages
->>>>>>> 9b19fcc4
                             return false;
                         }
                     }
@@ -906,8 +810,15 @@
         // neighbors(chunk_idx).chain(iter::once(chunk_pos))
         local_cells(chunk_idx)
             .flat_map(|neighbor_idx| {
-                let chunk_pos = uniform_idx_as_vec2(neighbor_idx);
-                self.get(chunk_pos).map(|c| c.get_base_z())
+                let neighbor_pos = uniform_idx_as_vec2(neighbor_idx);
+                let has_river = self
+                    .get(neighbor_pos)
+                    .and_then(|c| c.river.river_kind) == Some(RiverKind::River);
+                if (neighbor_pos - chunk_pos).reduce_partial_max() <= 1 || has_river {
+                    self.get(neighbor_pos).map(|c| c.get_base_z())
+                } else {
+                    Some(f32::INFINITY)
+                }
             })
             .fold(None, |a: Option<f32>, x| a.map(|a| a.min(x)).or(Some(x)))
         /* self.get(chunk_pos).and_then(|_| {
