mod natural;

use crate::{
    column::{ColumnGen, ColumnSample},
    generator::{Generator, TownGen},
<<<<<<< HEAD
    sim::WORLD_SIZE,
    util::{HashCache, RandomField, Sampler, SamplerMut},
=======
    util::{RandomField, Sampler, SmallCache},
>>>>>>> 9b19fcc4
    World, CONFIG,
};
use common::{
    terrain::{structure::StructureBlock, Block, BlockKind, Structure},
    util::saturate_srgb,
    vol::{ReadVol, Vox},
};
use std::ops::{Add, Div, Neg, Mul, Sub};
use vek::*;

pub struct BlockGen<'a> {
    world: &'a World,
    column_cache: SmallCache<Option<ColumnSample<'a>>>,
    column_gen: ColumnGen<'a>,
}

impl<'a> BlockGen<'a> {
    pub fn new(world: &'a World, column_gen: ColumnGen<'a>) -> Self {
        Self {
            world,
            column_cache: SmallCache::default(),
            column_gen,
        }
    }

    fn sample_column(
        column_gen: &ColumnGen<'a>,
        cache: &mut SmallCache<Option<ColumnSample<'a>>>,
        wpos: Vec2<i32>,
    ) -> Option<ColumnSample<'a>> {
        cache
            .get(Vec2::from(wpos), |wpos| column_gen.get(wpos))
            .clone()
    }

    fn get_cliff_height(
        column_gen: &ColumnGen<'a>,
        cache: &mut SmallCache<Option<ColumnSample<'a>>>,
        wpos: Vec2<f32>,
        close_cliffs: &[(Vec2<i32>, u32); 9],
        cliff_hill: f32,
        tolerance: f32,
    ) -> f32 {
        close_cliffs.iter().fold(
            0.0f32,
            |max_height, (cliff_pos, seed)| match Self::sample_column(
                column_gen,
                cache,
                Vec2::from(*cliff_pos),
            ) {
                Some(cliff_sample)
                    if cliff_sample.is_cliffs
                        && cliff_sample.spawn_rate > 0.5
                        && cliff_sample.spawn_rules.cliffs =>
                {
                    let cliff_pos3d = Vec3::from(*cliff_pos);

                    let height = (RandomField::new(seed + 1).get(cliff_pos3d) % 64) as f32
                        / (1.0 + 3.0 * cliff_sample.chaos)
                        + 3.0;
                    let radius = RandomField::new(seed + 2).get(cliff_pos3d) % 48 + 8;

                    max_height.max(
                        if cliff_pos.map(|e| e as f32).distance_squared(wpos)
                            < (radius as f32 + tolerance).powf(2.0)
                        {
                            cliff_sample.alt + height * (1.0 - cliff_sample.chaos) + cliff_hill
                        } else {
                            0.0
                        },
                    )
                }
                _ => max_height,
            },
        )
    }

    pub fn get_z_cache(&mut self, wpos: Vec2<i32>) -> Option<ZCache<'a>> {
        let BlockGen {
            world: _,
            column_cache,
            column_gen,
        } = self;

        // Main sample
        let sample = column_gen.get(wpos)?;

        // Tree samples
        let mut structure_samples = [None, None, None, None, None, None, None, None, None];
        for i in 0..structure_samples.len() {
            if let Some(st) = sample.close_structures[i] {
                let st_sample = Self::sample_column(column_gen, column_cache, Vec2::from(st.pos));
                structure_samples[i] = st_sample;
            }
        }

        let mut structures = [None, None, None, None, None, None, None, None, None];
        for i in 0..structures.len() {
            if let (Some(st), Some(st_sample)) =
                (sample.close_structures[i], structure_samples[i].clone())
            {
                let st_info = match st.meta {
                    None => natural::structure_gen(
                        column_gen,
                        column_cache,
                        i,
                        st.pos,
                        st.seed,
                        &structure_samples,
                    ),
                    Some(meta) => Some(StructureInfo {
                        pos: Vec3::from(st.pos) + Vec3::unit_z() * st_sample.alt as i32,
                        seed: st.seed,
                        meta,
                    }),
                };

                if let Some(st_info) = st_info {
                    structures[i] = Some((st_info, st_sample));
                }
            }
        }

        Some(ZCache {
            wpos,
            sample,
            structures,
        })
    }

    pub fn get_with_z_cache(
        &mut self,
        wpos: Vec3<i32>,
        z_cache: Option<&ZCache>,
        only_structures: bool,
    ) -> Option<Block> {
        let BlockGen {
            world,
            column_cache,
            column_gen,
        } = self;

        let sample = &z_cache?.sample;
        let &ColumnSample {
            alt,
            chaos,
            sea_level,
            water_level,
            flux,
            warp_factor,
            //river,
            surface_color,
            sub_surface_color,
            //tree_density,
            //forest_kind,
            //close_structures,
            cave_xy,
            cave_alt,
            marble,
            marble_small,
            rock,
            //cliffs,
            cliff_hill,
            close_cliffs,
            temp,

            chunk,
            ..
        } = sample;

        let structures = &z_cache?.structures;

        let wposf = wpos.map(|e| e as f64);

<<<<<<< HEAD
        /* let sea_level = if alt_old < CONFIG.sea_level {
            CONFIG.sea_level
        } else {
            water_level
        }; */

        let (_definitely_underground, height, water_height) =
            if (wposf.z as f32) < alt - 64.0 * chaos {
                // Shortcut warping
                (true, alt, water_level.max(sea_level)/*water_level*/)
            } else {
                // Apply warping
                let warp = (world.sim().gen_ctx.warp_nz.get(wposf.div(48.0)) as f32)
                    .mul((chaos - 0.1).max(0.0))
                    .mul(48.0)
                    + (world.sim().gen_ctx.warp_nz.get(wposf.div(15.0)) as f32)
                        .mul((chaos - 0.1).max(0.0))
                        .mul(24.0);
                let water_factor = 1.0 / (1024.0 * 1.0) as f32;
                //let water_factor = ((WORLD_SIZE.x * WORLD_SIZE.y) / 1024) as f32;
                let wdelta = /*flux * water_factor*//*5.0f32*//*0.01f32*/16.0f32;
                /* let alt_sub = alt.sub(water_level/* - 1.0*/).powi(2).max(1e-7)
                    .min(wdelta.powi(2) - 1e-7).div(wdelta.powi(2))
                    .mul(alt.sub(water_level/* - 1.0*/).signum()); */
                let warp = Lerp::lerp(
                    0.0,
                    warp,
                    /*(alt.sub(water_level).powi(2).max(1e-7) + */warp_factor,
                    // alt_sub.div(1.0.sub(alt_sub)).tanh()
                );

                let height = if (wposf.z as f32) < alt + warp - 10.0 {
                    // Shortcut cliffs
                    alt + warp
=======
        let (block, height) = if !only_structures {
            let (_definitely_underground, height, water_height) =
                if (wposf.z as f32) < alt - 64.0 * chaos {
                    // Shortcut warping
                    (true, alt, CONFIG.sea_level /*water_level*/)
>>>>>>> 9b19fcc4
                } else {
                    // Apply warping
                    let warp = world
                        .sim()
                        .gen_ctx
                        .warp_nz
                        .get(wposf.div(24.0))
                        .mul((chaos - 0.1).max(0.0).powf(2.0))
                        .mul(48.0);

                    let height = if (wposf.z as f32) < alt + warp - 10.0 {
                        // Shortcut cliffs
                        alt + warp
                    } else {
                        let turb = Vec2::new(
                            world.sim().gen_ctx.fast_turb_x_nz.get(wposf.div(25.0)) as f32,
                            world.sim().gen_ctx.fast_turb_y_nz.get(wposf.div(25.0)) as f32,
                        ) * 8.0;

                        let wpos_turb = Vec2::from(wpos).map(|e: i32| e as f32) + turb;
                        let cliff_height = Self::get_cliff_height(
                            column_gen,
                            column_cache,
                            wpos_turb,
                            &close_cliffs,
                            cliff_hill,
                            0.0,
                        );

                        (alt + warp).max(cliff_height)
                    };

                    (
                        false,
                        height,
                        /*(water_level + warp).max(*/ CONFIG.sea_level, /*)*/
                    )
                };

<<<<<<< HEAD
                (
                    false,
                    height,
                    // water_level.max(CONFIG.sea_level),
                    /*(water_level + warp).max(*/ (water_level + warp/*.min(0.0)*/).max(sea_level), /*)*/
                )
            };
=======
            // Sample blocks
>>>>>>> 9b19fcc4

            // let stone_col = Rgb::new(240, 230, 220);
            let stone_col = Rgb::new(195, 187, 201);

            // let dirt_col = Rgb::new(79, 67, 60);

            let _air = Block::empty();
            // let stone = Block::new(2, stone_col);
            // let surface_stone = Block::new(1, Rgb::new(200, 220, 255));
            // let dirt = Block::new(1, dirt_col);
            // let sand = Block::new(1, Rgb::new(180, 150, 50));
            // let warm_stone = Block::new(1, Rgb::new(165, 165, 130));

            let water = Block::new(BlockKind::Water, Rgb::new(60, 90, 190));

            let grass_depth = 1.5 + 2.0 * chaos;
            let block = if (wposf.z as f32) < height - grass_depth {
                let col = Lerp::lerp(
                    saturate_srgb(sub_surface_color, 0.45).map(|e| (e * 255.0) as u8),
                    stone_col,
                    (height - grass_depth - wposf.z as f32) * 0.15,
                );

<<<<<<< HEAD
        let grass_depth = 1.5 + 2.0 * chaos;//.min((height - water_height).max(0.0));
        let block = if (wposf.z as f32) < height - grass_depth {
            let col = Lerp::lerp(
                saturate_srgb(sub_surface_color, 0.45).map(|e| (e * 255.0) as u8),
                stone_col,
                (height - grass_depth - wposf.z as f32) * 0.15,
            );

            // Underground
            if (wposf.z as f32) > alt - 32.0 * chaos {
                Some(Block::new(BlockKind::Normal, col))
            } else {
                Some(Block::new(BlockKind::Dense, col))
            }
        } else if (wposf.z as f32) < height {
            let col = Lerp::lerp(
                sub_surface_color,
                surface_color,
                (wposf.z as f32 - (height - grass_depth))
                    .div(grass_depth)
                    .powf(0.5),
            );
            // Surface
            Some(Block::new(
                BlockKind::Normal,
                saturate_srgb(col, 0.45).map(|e| (e * 255.0) as u8),
            ))
        } else if (wposf.z as f32) < height + 0.9
            && temp < CONFIG.desert_temp
            && (wposf.z as f32 > water_height + 3.0)
            && marble > 0.68
            && marble_small > 0.65
            && (marble * 3173.7).fract() < 0.5
        {
            let flowers = [
                BlockKind::BlueFlower,
                BlockKind::PinkFlower,
                BlockKind::PurpleFlower,
                BlockKind::RedFlower,
                BlockKind::WhiteFlower,
                BlockKind::YellowFlower,
                BlockKind::Sunflower,
                BlockKind::Mushroom,
            ];

            let grasses = [
                BlockKind::LongGrass,
                BlockKind::MediumGrass,
                BlockKind::ShortGrass,
            ];

            Some(Block::new(
                if (height * 1271.0).fract() < 0.15 {
                    flowers[(height * 0.2) as usize % flowers.len()]
                } else {
                    grasses[(height * 0.3) as usize % grasses.len()]
                },
                Rgb::broadcast(0),
            ))
        } else if (wposf.z as f32) < height + 0.9
            && temp > CONFIG.desert_temp
            && (marble * 4423.5).fract() < 0.0005
        {
            let large_cacti = [BlockKind::LargeCactus, BlockKind::MedFlatCactus];

            let small_cacti = [
                BlockKind::BarrelCactus,
                BlockKind::RoundCactus,
                BlockKind::ShortCactus,
                BlockKind::ShortFlatCactus,
            ];

            Some(Block::new(
                if (height * 1271.0).fract() < 0.5 {
                    large_cacti[(height * 0.2) as usize % large_cacti.len()]
=======
                // Underground
                if (wposf.z as f32) > alt - 32.0 * chaos {
                    Some(Block::new(BlockKind::Normal, col))
>>>>>>> 9b19fcc4
                } else {
                    Some(Block::new(BlockKind::Dense, col))
                }
            } else if (wposf.z as f32) < height {
                let col = Lerp::lerp(
                    sub_surface_color,
                    surface_color,
                    (wposf.z as f32 - (height - grass_depth))
                        .div(grass_depth)
                        .powf(0.5),
                );
                // Surface
                Some(Block::new(
                    BlockKind::Normal,
                    saturate_srgb(col, 0.45).map(|e| (e * 255.0) as u8),
                ))
            } else if (wposf.z as f32) < height + 0.9
                && temp < CONFIG.desert_temp
                && (wposf.z as f32 > water_height + 3.0)
                && marble > 0.68
                && marble_small > 0.65
                && (marble * 3173.7).fract() < 0.5
            {
                let flowers = [
                    BlockKind::BlueFlower,
                    BlockKind::PinkFlower,
                    BlockKind::PurpleFlower,
                    BlockKind::RedFlower,
                    BlockKind::WhiteFlower,
                    BlockKind::YellowFlower,
                    BlockKind::Sunflower,
                    BlockKind::Mushroom,
                ];

                let grasses = [
                    BlockKind::LongGrass,
                    BlockKind::MediumGrass,
                    BlockKind::ShortGrass,
                ];

                Some(Block::new(
                    if (height * 1271.0).fract() < 0.15 {
                        flowers[(height * 0.2) as usize % flowers.len()]
                    } else {
                        grasses[(height * 0.3) as usize % grasses.len()]
                    },
                    Rgb::broadcast(0),
                ))
            } else if (wposf.z as f32) < height + 0.9
                && temp > CONFIG.desert_temp
                && (marble * 4423.5).fract() < 0.0005
            {
                let large_cacti = [BlockKind::LargeCactus, BlockKind::MedFlatCactus];

                let small_cacti = [
                    BlockKind::BarrelCactus,
                    BlockKind::RoundCactus,
                    BlockKind::ShortCactus,
                    BlockKind::ShortFlatCactus,
                ];

                Some(Block::new(
                    if (height * 1271.0).fract() < 0.5 {
                        large_cacti[(height * 0.2) as usize % large_cacti.len()]
                    } else {
                        small_cacti[(height * 0.3) as usize % small_cacti.len()]
                    },
                    Rgb::broadcast(0),
                ))
            } else if (wposf.z as f32) < height + 0.9
                && chaos > 0.6
                && (wposf.z as f32 > water_height + 3.0)
                && marble > 0.75
                && marble_small > 0.3
                && (marble * 7323.07).fract() < 0.75
            {
                Some(Block::new(BlockKind::Velorite, Rgb::broadcast(0)))
            } else {
                None
            }
            .or_else(|| {
                // Rocks
                if (height + 2.5 - wposf.z as f32).div(7.5).abs().powf(2.0) < rock {
                    let field0 = RandomField::new(world.sim().seed + 0);
                    let field1 = RandomField::new(world.sim().seed + 1);
                    let field2 = RandomField::new(world.sim().seed + 2);

                    Some(Block::new(
                        BlockKind::Normal,
                        stone_col
                            - Rgb::new(
                                field0.get(wpos) as u8 % 16,
                                field1.get(wpos) as u8 % 16,
                                field2.get(wpos) as u8 % 16,
                            ),
                    ))
                } else {
                    None
                }
            })
            .and_then(|block| {
                // Caves
                // Underground
                let cave = cave_xy.powf(2.0)
                    * (wposf.z as f32 - cave_alt)
                        .div(40.0)
                        .powf(4.0)
                        .neg()
                        .add(1.0)
                    > 0.9993;

                if cave {
                    None
                } else {
                    Some(block)
                }
            })
            .or_else(|| {
                // Water
                if (wposf.z as f32) < water_height {
                    // Ocean
                    Some(water)
                } else {
                    None
                }
            });

<<<<<<< HEAD
        // Water
        let block = block.or_else(|| {
            if (wposf.z as f32) <= water_height {
                // Ocean
                Some(water)
            } else {
                None
            }
        });
=======
            (block, height)
        } else {
            (None, sample.alt)
        };
>>>>>>> 9b19fcc4

        // Structures (like towns)
        let block = chunk
            .structures
            .town
            .as_ref()
            .and_then(|town| TownGen.get((town, wpos, sample, height)))
            .or(block);

        let block = structures
            .iter()
            .find_map(|st| {
                let (st, st_sample) = st.as_ref()?;
                st.get(wpos, st_sample)
            })
            .or(block);

        Some(block.unwrap_or(Block::empty()))
    }
}

pub struct ZCache<'a> {
    wpos: Vec2<i32>,
    sample: ColumnSample<'a>,
    structures: [Option<(StructureInfo, ColumnSample<'a>)>; 9],
}

impl<'a> ZCache<'a> {
    pub fn get_z_limits(&self, block_gen: &mut BlockGen) -> (f32, f32, f32) {
        let cave_depth = if self.sample.cave_xy.abs() > 0.9 {
            (self.sample.alt - self.sample.cave_alt + 8.0).max(0.0)
        } else {
            0.0
        };

        let min = self.sample.alt - (self.sample.chaos * 48.0 + cave_depth);
        let min = min.min(self.sample.sea_level) - 4.0;

        let cliff = BlockGen::get_cliff_height(
            &mut block_gen.column_gen,
            &mut block_gen.column_cache,
            self.wpos.map(|e| e as f32),
            &self.sample.close_cliffs,
            self.sample.cliff_hill,
            32.0,
        );

        let rocks = if self.sample.rock > 0.0 { 12.0 } else { 0.0 };

        let warp = self.sample.chaos * 32.0;

        let (structure_min, structure_max) = self
            .structures
            .iter()
            .filter_map(|st| st.as_ref())
            .fold((0.0f32, 0.0f32), |(min, max), (st_info, _st_sample)| {
                let bounds = st_info.get_bounds();
                let st_area = Aabr {
                    min: Vec2::from(bounds.min),
                    max: Vec2::from(bounds.max),
                };

                if st_area.contains_point(self.wpos - st_info.pos) {
                    (min.min(bounds.min.z as f32), max.max(bounds.max.z as f32))
                } else {
                    (min, max)
                }
            });

<<<<<<< HEAD
        let sea_level = /*if self.sample.alt_old < CONFIG.sea_level {
            CONFIG.sea_level
        } else {
            self.sample.water_level
        }*/self.sample.sea_level;

        let min = min + structure_min;
        let max = self.sample.alt + cliff + structure_max + warp + 8.0;
        let max = max
            .max(self.sample.water_level + 2.0);
            // .max(/*CONFIG.sea_level + 2.0*/sea_level + 2.0);
=======
        let ground_max = (self.sample.alt + warp + rocks).max(cliff) + 2.0;

        let min = min + structure_min;
        let max = (ground_max + structure_max)
            .max(self.sample.water_level)
            .max(CONFIG.sea_level + 2.0);
>>>>>>> 9b19fcc4

        // Structures
        let (min, max) = self
            .sample
            .chunk
            .structures
            .town
            .as_ref()
            .map(|town| {
                let (town_min, town_max) = TownGen.get_z_limits(town, self.wpos, &self.sample);
                (town_min.min(min), town_max.max(max))
            })
            .unwrap_or((min, max));

        let structures_only_min_z = ground_max
            .max(self.sample.water_level)
            .max(CONFIG.sea_level + 2.0);

        (min, structures_only_min_z, max)
    }
}

#[derive(Copy, Clone)]
pub enum StructureMeta {
    Pyramid {
        height: i32,
    },
    Volume {
        units: (Vec2<i32>, Vec2<i32>),
        volume: &'static Structure,
    },
}

pub struct StructureInfo {
    pos: Vec3<i32>,
    seed: u32,
    meta: StructureMeta,
}

impl StructureInfo {
    fn get_bounds(&self) -> Aabb<i32> {
        match self.meta {
            StructureMeta::Pyramid { height } => {
                let base = 40;
                Aabb {
                    min: Vec3::new(-base - height, -base - height, -base),
                    max: Vec3::new(base + height, base + height, height),
                }
            }
            StructureMeta::Volume { units, volume } => {
                let bounds = volume.get_bounds();

                (Aabb {
                    min: Vec3::from(units.0 * bounds.min.x + units.1 * bounds.min.y)
                        + Vec3::unit_z() * bounds.min.z,
                    max: Vec3::from(units.0 * bounds.max.x + units.1 * bounds.max.y)
                        + Vec3::unit_z() * bounds.max.z,
                })
                .made_valid()
            }
        }
    }

    fn get(&self, wpos: Vec3<i32>, sample: &ColumnSample) -> Option<Block> {
        match self.meta {
            StructureMeta::Pyramid { height } => {
                if wpos.z - self.pos.z
                    < height
                        - Vec2::from(wpos - self.pos)
                            .map(|e: i32| (e.abs() / 2) * 2)
                            .reduce_max()
                {
                    Some(Block::new(BlockKind::Dense, Rgb::new(203, 170, 146)))
                } else {
                    None
                }
            }
            StructureMeta::Volume { units, volume } => {
                let rpos = wpos - self.pos;
                let block_pos = Vec3::unit_z() * rpos.z
                    + Vec3::from(units.0) * rpos.x
                    + Vec3::from(units.1) * rpos.y;

                volume
                    .get((block_pos * 128) / 128) // Scaling
                    .ok()
                    .and_then(|b| {
                        block_from_structure(
                            *b,
                            volume.default_kind(),
                            block_pos,
                            self.pos.into(),
                            self.seed,
                            sample,
                        )
                    })
            }
        }
    }
}

pub fn block_from_structure(
    sblock: StructureBlock,
    default_kind: BlockKind,
    pos: Vec3<i32>,
    structure_pos: Vec2<i32>,
    structure_seed: u32,
    _sample: &ColumnSample,
) -> Option<Block> {
    let field = RandomField::new(structure_seed + 0);

    let lerp = 0.5
        + ((field.get(Vec3::from(structure_pos)) % 256) as f32 / 256.0 - 0.5) * 0.65
        + ((field.get(Vec3::from(pos)) % 256) as f32 / 256.0 - 0.5) * 0.15;

    match sblock {
        StructureBlock::None => None,
        StructureBlock::TemperateLeaves => Some(Block::new(
            BlockKind::Normal,
            Lerp::lerp(
                Rgb::new(0.0, 132.0, 94.0),
                Rgb::new(142.0, 181.0, 0.0),
                lerp,
            )
            .map(|e| e as u8),
        )),
        StructureBlock::PineLeaves => Some(Block::new(
            BlockKind::Normal,
            Lerp::lerp(Rgb::new(0.0, 60.0, 50.0), Rgb::new(30.0, 100.0, 10.0), lerp)
                .map(|e| e as u8),
        )),
        StructureBlock::PalmLeaves => Some(Block::new(
            BlockKind::Normal,
            Lerp::lerp(
                Rgb::new(0.0, 108.0, 113.0),
                Rgb::new(30.0, 156.0, 10.0),
                lerp,
            )
            .map(|e| e as u8),
        )),
        StructureBlock::Water => Some(Block::new(BlockKind::Water, Rgb::new(100, 150, 255))),
        StructureBlock::GreenSludge => Some(Block::new(BlockKind::Water, Rgb::new(30, 126, 23))),
        StructureBlock::Acacia => Some(Block::new(
            BlockKind::Normal,
            Lerp::lerp(
                Rgb::new(15.0, 126.0, 50.0),
                Rgb::new(30.0, 180.0, 10.0),
                lerp,
            )
            .map(|e| e as u8),
        )),
        StructureBlock::Fruit => Some(Block::new(BlockKind::Apple, Rgb::new(194, 30, 37))),
        StructureBlock::Liana => Some(Block::new(
            BlockKind::Liana,
            Lerp::lerp(
                Rgb::new(0.0, 125.0, 107.0),
                Rgb::new(0.0, 155.0, 129.0),
                lerp,
            )
            .map(|e| e as u8),
        )),
        StructureBlock::Mangrove => Some(Block::new(
            BlockKind::Normal,
            Lerp::lerp(Rgb::new(32.0, 56.0, 22.0), Rgb::new(57.0, 69.0, 27.0), lerp)
                .map(|e| e as u8),
        )),
        StructureBlock::Hollow => Some(Block::empty()),
        StructureBlock::Normal(color) => {
            Some(Block::new(default_kind, color)).filter(|block| !block.is_empty())
        }
    }
}<|MERGE_RESOLUTION|>--- conflicted
+++ resolved
@@ -3,12 +3,8 @@
 use crate::{
     column::{ColumnGen, ColumnSample},
     generator::{Generator, TownGen},
-<<<<<<< HEAD
     sim::WORLD_SIZE,
-    util::{HashCache, RandomField, Sampler, SamplerMut},
-=======
     util::{RandomField, Sampler, SmallCache},
->>>>>>> 9b19fcc4
     World, CONFIG,
 };
 use common::{
@@ -183,48 +179,17 @@
 
         let wposf = wpos.map(|e| e as f64);
 
-<<<<<<< HEAD
         /* let sea_level = if alt_old < CONFIG.sea_level {
             CONFIG.sea_level
         } else {
             water_level
         }; */
 
-        let (_definitely_underground, height, water_height) =
-            if (wposf.z as f32) < alt - 64.0 * chaos {
-                // Shortcut warping
-                (true, alt, water_level.max(sea_level)/*water_level*/)
-            } else {
-                // Apply warping
-                let warp = (world.sim().gen_ctx.warp_nz.get(wposf.div(48.0)) as f32)
-                    .mul((chaos - 0.1).max(0.0))
-                    .mul(48.0)
-                    + (world.sim().gen_ctx.warp_nz.get(wposf.div(15.0)) as f32)
-                        .mul((chaos - 0.1).max(0.0))
-                        .mul(24.0);
-                let water_factor = 1.0 / (1024.0 * 1.0) as f32;
-                //let water_factor = ((WORLD_SIZE.x * WORLD_SIZE.y) / 1024) as f32;
-                let wdelta = /*flux * water_factor*//*5.0f32*//*0.01f32*/16.0f32;
-                /* let alt_sub = alt.sub(water_level/* - 1.0*/).powi(2).max(1e-7)
-                    .min(wdelta.powi(2) - 1e-7).div(wdelta.powi(2))
-                    .mul(alt.sub(water_level/* - 1.0*/).signum()); */
-                let warp = Lerp::lerp(
-                    0.0,
-                    warp,
-                    /*(alt.sub(water_level).powi(2).max(1e-7) + */warp_factor,
-                    // alt_sub.div(1.0.sub(alt_sub)).tanh()
-                );
-
-                let height = if (wposf.z as f32) < alt + warp - 10.0 {
-                    // Shortcut cliffs
-                    alt + warp
-=======
         let (block, height) = if !only_structures {
             let (_definitely_underground, height, water_height) =
                 if (wposf.z as f32) < alt - 64.0 * chaos {
                     // Shortcut warping
-                    (true, alt, CONFIG.sea_level /*water_level*/)
->>>>>>> 9b19fcc4
+                    (true, alt, water_level.max(sea_level)/*water_level*/)
                 } else {
                     // Apply warping
                     let warp = world
@@ -234,6 +199,15 @@
                         .get(wposf.div(24.0))
                         .mul((chaos - 0.1).max(0.0).powf(2.0))
                         .mul(48.0);
+                    /* let alt_sub = alt.sub(water_level/* - 1.0*/).powi(2).max(1e-7)
+                        .min(wdelta.powi(2) - 1e-7).div(wdelta.powi(2))
+                        .mul(alt.sub(water_level/* - 1.0*/).signum()); */
+                    let warp = Lerp::lerp(
+                        0.0,
+                        warp,
+                        /*(alt.sub(water_level).powi(2).max(1e-7) + */warp_factor,
+                        // alt_sub.div(1.0.sub(alt_sub)).tanh()
+                    );
 
                     let height = if (wposf.z as f32) < alt + warp - 10.0 {
                         // Shortcut cliffs
@@ -260,21 +234,12 @@
                     (
                         false,
                         height,
-                        /*(water_level + warp).max(*/ CONFIG.sea_level, /*)*/
+                        // water_level.max(CONFIG.sea_level),
+                        /*(water_level + warp).max(*/ (water_level + warp/*.min(0.0)*/).max(sea_level), /*)*/
                     )
                 };
 
-<<<<<<< HEAD
-                (
-                    false,
-                    height,
-                    // water_level.max(CONFIG.sea_level),
-                    /*(water_level + warp).max(*/ (water_level + warp/*.min(0.0)*/).max(sea_level), /*)*/
-                )
-            };
-=======
             // Sample blocks
->>>>>>> 9b19fcc4
 
             // let stone_col = Rgb::new(240, 230, 220);
             let stone_col = Rgb::new(195, 187, 201);
@@ -298,87 +263,9 @@
                     (height - grass_depth - wposf.z as f32) * 0.15,
                 );
 
-<<<<<<< HEAD
-        let grass_depth = 1.5 + 2.0 * chaos;//.min((height - water_height).max(0.0));
-        let block = if (wposf.z as f32) < height - grass_depth {
-            let col = Lerp::lerp(
-                saturate_srgb(sub_surface_color, 0.45).map(|e| (e * 255.0) as u8),
-                stone_col,
-                (height - grass_depth - wposf.z as f32) * 0.15,
-            );
-
-            // Underground
-            if (wposf.z as f32) > alt - 32.0 * chaos {
-                Some(Block::new(BlockKind::Normal, col))
-            } else {
-                Some(Block::new(BlockKind::Dense, col))
-            }
-        } else if (wposf.z as f32) < height {
-            let col = Lerp::lerp(
-                sub_surface_color,
-                surface_color,
-                (wposf.z as f32 - (height - grass_depth))
-                    .div(grass_depth)
-                    .powf(0.5),
-            );
-            // Surface
-            Some(Block::new(
-                BlockKind::Normal,
-                saturate_srgb(col, 0.45).map(|e| (e * 255.0) as u8),
-            ))
-        } else if (wposf.z as f32) < height + 0.9
-            && temp < CONFIG.desert_temp
-            && (wposf.z as f32 > water_height + 3.0)
-            && marble > 0.68
-            && marble_small > 0.65
-            && (marble * 3173.7).fract() < 0.5
-        {
-            let flowers = [
-                BlockKind::BlueFlower,
-                BlockKind::PinkFlower,
-                BlockKind::PurpleFlower,
-                BlockKind::RedFlower,
-                BlockKind::WhiteFlower,
-                BlockKind::YellowFlower,
-                BlockKind::Sunflower,
-                BlockKind::Mushroom,
-            ];
-
-            let grasses = [
-                BlockKind::LongGrass,
-                BlockKind::MediumGrass,
-                BlockKind::ShortGrass,
-            ];
-
-            Some(Block::new(
-                if (height * 1271.0).fract() < 0.15 {
-                    flowers[(height * 0.2) as usize % flowers.len()]
-                } else {
-                    grasses[(height * 0.3) as usize % grasses.len()]
-                },
-                Rgb::broadcast(0),
-            ))
-        } else if (wposf.z as f32) < height + 0.9
-            && temp > CONFIG.desert_temp
-            && (marble * 4423.5).fract() < 0.0005
-        {
-            let large_cacti = [BlockKind::LargeCactus, BlockKind::MedFlatCactus];
-
-            let small_cacti = [
-                BlockKind::BarrelCactus,
-                BlockKind::RoundCactus,
-                BlockKind::ShortCactus,
-                BlockKind::ShortFlatCactus,
-            ];
-
-            Some(Block::new(
-                if (height * 1271.0).fract() < 0.5 {
-                    large_cacti[(height * 0.2) as usize % large_cacti.len()]
-=======
                 // Underground
                 if (wposf.z as f32) > alt - 32.0 * chaos {
                     Some(Block::new(BlockKind::Normal, col))
->>>>>>> 9b19fcc4
                 } else {
                     Some(Block::new(BlockKind::Dense, col))
                 }
@@ -498,7 +385,7 @@
             })
             .or_else(|| {
                 // Water
-                if (wposf.z as f32) < water_height {
+                if (wposf.z as f32) <= water_height {
                     // Ocean
                     Some(water)
                 } else {
@@ -506,22 +393,10 @@
                 }
             });
 
-<<<<<<< HEAD
-        // Water
-        let block = block.or_else(|| {
-            if (wposf.z as f32) <= water_height {
-                // Ocean
-                Some(water)
-            } else {
-                None
-            }
-        });
-=======
             (block, height)
         } else {
             (None, sample.alt)
         };
->>>>>>> 9b19fcc4
 
         // Structures (like towns)
         let block = chunk
@@ -591,26 +466,12 @@
                 }
             });
 
-<<<<<<< HEAD
-        let sea_level = /*if self.sample.alt_old < CONFIG.sea_level {
-            CONFIG.sea_level
-        } else {
-            self.sample.water_level
-        }*/self.sample.sea_level;
-
-        let min = min + structure_min;
-        let max = self.sample.alt + cliff + structure_max + warp + 8.0;
-        let max = max
-            .max(self.sample.water_level + 2.0);
-            // .max(/*CONFIG.sea_level + 2.0*/sea_level + 2.0);
-=======
         let ground_max = (self.sample.alt + warp + rocks).max(cliff) + 2.0;
 
         let min = min + structure_min;
         let max = (ground_max + structure_max)
-            .max(self.sample.water_level)
-            .max(CONFIG.sea_level + 2.0);
->>>>>>> 9b19fcc4
+            .max(self.sample.water_level + 2.0);
+            // .max(self.sample.sea_level + 2.0);
 
         // Structures
         let (min, max) = self
